/*
 *	IPv6 output functions
 *	Linux INET6 implementation
 *
 *	Authors:
 *	Pedro Roque		<roque@di.fc.ul.pt>
 *
 *	Based on linux/net/ipv4/ip_output.c
 *
 *	This program is free software; you can redistribute it and/or
 *      modify it under the terms of the GNU General Public License
 *      as published by the Free Software Foundation; either version
 *      2 of the License, or (at your option) any later version.
 *
 *	Changes:
 *	A.N.Kuznetsov	:	airthmetics in fragmentation.
 *				extension headers are implemented.
 *				route changes now work.
 *				ip6_forward does not confuse sniffers.
 *				etc.
 *
 *      H. von Brand    :       Added missing #include <linux/string.h>
 *	Imran Patel	: 	frag id should be in NBO
 *      Kazunori MIYAZAWA @USAGI
 *			:       add ip6_append_data and related functions
 *				for datagram xmit
 */

#include <linux/errno.h>
#include <linux/kernel.h>
#include <linux/string.h>
#include <linux/socket.h>
#include <linux/net.h>
#include <linux/netdevice.h>
#include <linux/if_arp.h>
#include <linux/in6.h>
#include <linux/tcp.h>
#include <linux/route.h>
#include <linux/module.h>
#include <linux/slab.h>

#include <linux/netfilter.h>
#include <linux/netfilter_ipv6.h>

#include <net/sock.h>
#include <net/snmp.h>

#include <net/ipv6.h>
#include <net/ndisc.h>
#include <net/protocol.h>
#include <net/ip6_route.h>
#include <net/addrconf.h>
#include <net/rawv6.h>
#include <net/icmp.h>
#include <net/xfrm.h>
#include <net/checksum.h>
#include <linux/mroute6.h>

int ip6_fragment(struct sk_buff *skb, int (*output)(struct sk_buff *));

int __ip6_local_out(struct sk_buff *skb)
{
	int len;

	len = skb->len - sizeof(struct ipv6hdr);
	if (len > IPV6_MAXPLEN)
		len = 0;
	ipv6_hdr(skb)->payload_len = htons(len);

	return nf_hook(NFPROTO_IPV6, NF_INET_LOCAL_OUT, skb, NULL,
		       skb_dst(skb)->dev, dst_output);
}

int ip6_local_out(struct sk_buff *skb)
{
	int err;

	err = __ip6_local_out(skb);
	if (likely(err == 1))
		err = dst_output(skb);

	return err;
}
EXPORT_SYMBOL_GPL(ip6_local_out);

/* dev_loopback_xmit for use with netfilter. */
static int ip6_dev_loopback_xmit(struct sk_buff *newskb)
{
	skb_reset_mac_header(newskb);
	__skb_pull(newskb, skb_network_offset(newskb));
	newskb->pkt_type = PACKET_LOOPBACK;
	newskb->ip_summed = CHECKSUM_UNNECESSARY;
	WARN_ON(!skb_dst(newskb));

	netif_rx_ni(newskb);
	return 0;
}

static int ip6_finish_output2(struct sk_buff *skb)
{
	struct dst_entry *dst = skb_dst(skb);
	struct net_device *dev = dst->dev;

	skb->protocol = htons(ETH_P_IPV6);
	skb->dev = dev;

	if (ipv6_addr_is_multicast(&ipv6_hdr(skb)->daddr)) {
		struct inet6_dev *idev = ip6_dst_idev(skb_dst(skb));

		if (!(dev->flags & IFF_LOOPBACK) && sk_mc_loop(skb->sk) &&
		    ((mroute6_socket(dev_net(dev), skb) &&
		     !(IP6CB(skb)->flags & IP6SKB_FORWARDED)) ||
		     ipv6_chk_mcast_addr(dev, &ipv6_hdr(skb)->daddr,
					 &ipv6_hdr(skb)->saddr))) {
			struct sk_buff *newskb = skb_clone(skb, GFP_ATOMIC);

			/* Do not check for IFF_ALLMULTI; multicast routing
			   is not supported in any case.
			 */
			if (newskb)
				NF_HOOK(NFPROTO_IPV6, NF_INET_POST_ROUTING,
					newskb, NULL, newskb->dev,
					ip6_dev_loopback_xmit);

			if (ipv6_hdr(skb)->hop_limit == 0) {
				IP6_INC_STATS(dev_net(dev), idev,
					      IPSTATS_MIB_OUTDISCARDS);
				kfree_skb(skb);
				return 0;
			}
		}

		IP6_UPD_PO_STATS(dev_net(dev), idev, IPSTATS_MIB_OUTMCAST,
				skb->len);
	}

	if (dst->hh)
		return neigh_hh_output(dst->hh, skb);
	else if (dst->neighbour)
		return dst->neighbour->output(skb);

	IP6_INC_STATS_BH(dev_net(dst->dev),
			 ip6_dst_idev(dst), IPSTATS_MIB_OUTNOROUTES);
	kfree_skb(skb);
	return -EINVAL;
}

static int ip6_finish_output(struct sk_buff *skb)
{
	if ((skb->len > ip6_skb_dst_mtu(skb) && !skb_is_gso(skb)) ||
	    dst_allfrag(skb_dst(skb)))
		return ip6_fragment(skb, ip6_finish_output2);
	else
		return ip6_finish_output2(skb);
}

int ip6_output(struct sk_buff *skb)
{
	struct net_device *dev = skb_dst(skb)->dev;
	struct inet6_dev *idev = ip6_dst_idev(skb_dst(skb));
	if (unlikely(idev->cnf.disable_ipv6)) {
		IP6_INC_STATS(dev_net(dev), idev,
			      IPSTATS_MIB_OUTDISCARDS);
		kfree_skb(skb);
		return 0;
	}

	return NF_HOOK_COND(NFPROTO_IPV6, NF_INET_POST_ROUTING, skb, NULL, dev,
			    ip6_finish_output,
			    !(IP6CB(skb)->flags & IP6SKB_REROUTED));
}

/*
 *	xmit an sk_buff (used by TCP, SCTP and DCCP)
 */

int ip6_xmit(struct sock *sk, struct sk_buff *skb, struct flowi6 *fl6,
	     struct ipv6_txoptions *opt)
{
	struct net *net = sock_net(sk);
	struct ipv6_pinfo *np = inet6_sk(sk);
	struct in6_addr *first_hop = &fl6->daddr;
	struct dst_entry *dst = skb_dst(skb);
	struct ipv6hdr *hdr;
	u8  proto = fl6->flowi6_proto;
	int seg_len = skb->len;
	int hlimit = -1;
	int tclass = 0;
	u32 mtu;

	if (opt) {
		unsigned int head_room;

		/* First: exthdrs may take lots of space (~8K for now)
		   MAX_HEADER is not enough.
		 */
		head_room = opt->opt_nflen + opt->opt_flen;
		seg_len += head_room;
		head_room += sizeof(struct ipv6hdr) + LL_RESERVED_SPACE(dst->dev);

		if (skb_headroom(skb) < head_room) {
			struct sk_buff *skb2 = skb_realloc_headroom(skb, head_room);
			if (skb2 == NULL) {
				IP6_INC_STATS(net, ip6_dst_idev(skb_dst(skb)),
					      IPSTATS_MIB_OUTDISCARDS);
				kfree_skb(skb);
				return -ENOBUFS;
			}
			kfree_skb(skb);
			skb = skb2;
			skb_set_owner_w(skb, sk);
		}
		if (opt->opt_flen)
			ipv6_push_frag_opts(skb, opt, &proto);
		if (opt->opt_nflen)
			ipv6_push_nfrag_opts(skb, opt, &proto, &first_hop);
	}

	skb_push(skb, sizeof(struct ipv6hdr));
	skb_reset_network_header(skb);
	hdr = ipv6_hdr(skb);

	/*
	 *	Fill in the IPv6 header
	 */
	if (np) {
		tclass = np->tclass;
		hlimit = np->hop_limit;
	}
	if (hlimit < 0)
		hlimit = ip6_dst_hoplimit(dst);

	*(__be32 *)hdr = htonl(0x60000000 | (tclass << 20)) | fl6->flowlabel;

	hdr->payload_len = htons(seg_len);
	hdr->nexthdr = proto;
	hdr->hop_limit = hlimit;

	ipv6_addr_copy(&hdr->saddr, &fl6->saddr);
	ipv6_addr_copy(&hdr->daddr, first_hop);

	skb->priority = sk->sk_priority;
	skb->mark = sk->sk_mark;

	mtu = dst_mtu(dst);
	if ((skb->len <= mtu) || skb->local_df || skb_is_gso(skb)) {
		IP6_UPD_PO_STATS(net, ip6_dst_idev(skb_dst(skb)),
			      IPSTATS_MIB_OUT, skb->len);
		return NF_HOOK(NFPROTO_IPV6, NF_INET_LOCAL_OUT, skb, NULL,
			       dst->dev, dst_output);
	}

	if (net_ratelimit())
		printk(KERN_DEBUG "IPv6: sending pkt_too_big to self\n");
	skb->dev = dst->dev;
	icmpv6_send(skb, ICMPV6_PKT_TOOBIG, 0, mtu);
	IP6_INC_STATS(net, ip6_dst_idev(skb_dst(skb)), IPSTATS_MIB_FRAGFAILS);
	kfree_skb(skb);
	return -EMSGSIZE;
}

EXPORT_SYMBOL(ip6_xmit);

/*
 *	To avoid extra problems ND packets are send through this
 *	routine. It's code duplication but I really want to avoid
 *	extra checks since ipv6_build_header is used by TCP (which
 *	is for us performance critical)
 */

int ip6_nd_hdr(struct sock *sk, struct sk_buff *skb, struct net_device *dev,
	       const struct in6_addr *saddr, const struct in6_addr *daddr,
	       int proto, int len)
{
	struct ipv6_pinfo *np = inet6_sk(sk);
	struct ipv6hdr *hdr;

	skb->protocol = htons(ETH_P_IPV6);
	skb->dev = dev;

	skb_reset_network_header(skb);
	skb_put(skb, sizeof(struct ipv6hdr));
	hdr = ipv6_hdr(skb);

	*(__be32*)hdr = htonl(0x60000000);

	hdr->payload_len = htons(len);
	hdr->nexthdr = proto;
	hdr->hop_limit = np->hop_limit;

	ipv6_addr_copy(&hdr->saddr, saddr);
	ipv6_addr_copy(&hdr->daddr, daddr);

	return 0;
}

static int ip6_call_ra_chain(struct sk_buff *skb, int sel)
{
	struct ip6_ra_chain *ra;
	struct sock *last = NULL;

	read_lock(&ip6_ra_lock);
	for (ra = ip6_ra_chain; ra; ra = ra->next) {
		struct sock *sk = ra->sk;
		if (sk && ra->sel == sel &&
		    (!sk->sk_bound_dev_if ||
		     sk->sk_bound_dev_if == skb->dev->ifindex)) {
			if (last) {
				struct sk_buff *skb2 = skb_clone(skb, GFP_ATOMIC);
				if (skb2)
					rawv6_rcv(last, skb2);
			}
			last = sk;
		}
	}

	if (last) {
		rawv6_rcv(last, skb);
		read_unlock(&ip6_ra_lock);
		return 1;
	}
	read_unlock(&ip6_ra_lock);
	return 0;
}

static int ip6_forward_proxy_check(struct sk_buff *skb)
{
	struct ipv6hdr *hdr = ipv6_hdr(skb);
	u8 nexthdr = hdr->nexthdr;
	int offset;

	if (ipv6_ext_hdr(nexthdr)) {
		offset = ipv6_skip_exthdr(skb, sizeof(*hdr), &nexthdr);
		if (offset < 0)
			return 0;
	} else
		offset = sizeof(struct ipv6hdr);

	if (nexthdr == IPPROTO_ICMPV6) {
		struct icmp6hdr *icmp6;

		if (!pskb_may_pull(skb, (skb_network_header(skb) +
					 offset + 1 - skb->data)))
			return 0;

		icmp6 = (struct icmp6hdr *)(skb_network_header(skb) + offset);

		switch (icmp6->icmp6_type) {
		case NDISC_ROUTER_SOLICITATION:
		case NDISC_ROUTER_ADVERTISEMENT:
		case NDISC_NEIGHBOUR_SOLICITATION:
		case NDISC_NEIGHBOUR_ADVERTISEMENT:
		case NDISC_REDIRECT:
			/* For reaction involving unicast neighbor discovery
			 * message destined to the proxied address, pass it to
			 * input function.
			 */
			return 1;
		default:
			break;
		}
	}

	/*
	 * The proxying router can't forward traffic sent to a link-local
	 * address, so signal the sender and discard the packet. This
	 * behavior is clarified by the MIPv6 specification.
	 */
	if (ipv6_addr_type(&hdr->daddr) & IPV6_ADDR_LINKLOCAL) {
		dst_link_failure(skb);
		return -1;
	}

	return 0;
}

static inline int ip6_forward_finish(struct sk_buff *skb)
{
	return dst_output(skb);
}

int ip6_forward(struct sk_buff *skb)
{
	struct dst_entry *dst = skb_dst(skb);
	struct ipv6hdr *hdr = ipv6_hdr(skb);
	struct inet6_skb_parm *opt = IP6CB(skb);
	struct net *net = dev_net(dst->dev);
	u32 mtu;

	if (net->ipv6.devconf_all->forwarding == 0)
		goto error;

	if (skb_warn_if_lro(skb))
		goto drop;

	if (!xfrm6_policy_check(NULL, XFRM_POLICY_FWD, skb)) {
		IP6_INC_STATS(net, ip6_dst_idev(dst), IPSTATS_MIB_INDISCARDS);
		goto drop;
	}

	if (skb->pkt_type != PACKET_HOST)
		goto drop;

	skb_forward_csum(skb);

	/*
	 *	We DO NOT make any processing on
	 *	RA packets, pushing them to user level AS IS
	 *	without ane WARRANTY that application will be able
	 *	to interpret them. The reason is that we
	 *	cannot make anything clever here.
	 *
	 *	We are not end-node, so that if packet contains
	 *	AH/ESP, we cannot make anything.
	 *	Defragmentation also would be mistake, RA packets
	 *	cannot be fragmented, because there is no warranty
	 *	that different fragments will go along one path. --ANK
	 */
	if (opt->ra) {
		u8 *ptr = skb_network_header(skb) + opt->ra;
		if (ip6_call_ra_chain(skb, (ptr[2]<<8) + ptr[3]))
			return 0;
	}

	/*
	 *	check and decrement ttl
	 */
	if (hdr->hop_limit <= 1) {
		/* Force OUTPUT device used as source address */
		skb->dev = dst->dev;
		icmpv6_send(skb, ICMPV6_TIME_EXCEED, ICMPV6_EXC_HOPLIMIT, 0);
		IP6_INC_STATS_BH(net,
				 ip6_dst_idev(dst), IPSTATS_MIB_INHDRERRORS);

		kfree_skb(skb);
		return -ETIMEDOUT;
	}

	/* XXX: idev->cnf.proxy_ndp? */
	if (net->ipv6.devconf_all->proxy_ndp &&
	    pneigh_lookup(&nd_tbl, net, &hdr->daddr, skb->dev, 0)) {
		int proxied = ip6_forward_proxy_check(skb);
		if (proxied > 0)
			return ip6_input(skb);
		else if (proxied < 0) {
			IP6_INC_STATS(net, ip6_dst_idev(dst),
				      IPSTATS_MIB_INDISCARDS);
			goto drop;
		}
	}

	if (!xfrm6_route_forward(skb)) {
		IP6_INC_STATS(net, ip6_dst_idev(dst), IPSTATS_MIB_INDISCARDS);
		goto drop;
	}
	dst = skb_dst(skb);

	/* IPv6 specs say nothing about it, but it is clear that we cannot
	   send redirects to source routed frames.
	   We don't send redirects to frames decapsulated from IPsec.
	 */
	if (skb->dev == dst->dev && dst->neighbour && opt->srcrt == 0 &&
	    !skb_sec_path(skb)) {
		struct in6_addr *target = NULL;
		struct rt6_info *rt;
		struct neighbour *n = dst->neighbour;

		/*
		 *	incoming and outgoing devices are the same
		 *	send a redirect.
		 */

		rt = (struct rt6_info *) dst;
		if ((rt->rt6i_flags & RTF_GATEWAY))
			target = (struct in6_addr*)&n->primary_key;
		else
			target = &hdr->daddr;

		if (!rt->rt6i_peer)
			rt6_bind_peer(rt, 1);

		/* Limit redirects both by destination (here)
		   and by source (inside ndisc_send_redirect)
		 */
		if (inet_peer_xrlim_allow(rt->rt6i_peer, 1*HZ))
			ndisc_send_redirect(skb, n, target);
	} else {
		int addrtype = ipv6_addr_type(&hdr->saddr);

		/* This check is security critical. */
		if (addrtype == IPV6_ADDR_ANY ||
		    addrtype & (IPV6_ADDR_MULTICAST | IPV6_ADDR_LOOPBACK))
			goto error;
		if (addrtype & IPV6_ADDR_LINKLOCAL) {
			icmpv6_send(skb, ICMPV6_DEST_UNREACH,
				    ICMPV6_NOT_NEIGHBOUR, 0);
			goto error;
		}
	}

	mtu = dst_mtu(dst);
	if (mtu < IPV6_MIN_MTU)
		mtu = IPV6_MIN_MTU;

	if (skb->len > mtu && !skb_is_gso(skb)) {
		/* Again, force OUTPUT device used as source address */
		skb->dev = dst->dev;
		icmpv6_send(skb, ICMPV6_PKT_TOOBIG, 0, mtu);
		IP6_INC_STATS_BH(net,
				 ip6_dst_idev(dst), IPSTATS_MIB_INTOOBIGERRORS);
		IP6_INC_STATS_BH(net,
				 ip6_dst_idev(dst), IPSTATS_MIB_FRAGFAILS);
		kfree_skb(skb);
		return -EMSGSIZE;
	}

	if (skb_cow(skb, dst->dev->hard_header_len)) {
		IP6_INC_STATS(net, ip6_dst_idev(dst), IPSTATS_MIB_OUTDISCARDS);
		goto drop;
	}

	hdr = ipv6_hdr(skb);

	/* Mangling hops number delayed to point after skb COW */

	hdr->hop_limit--;

	IP6_INC_STATS_BH(net, ip6_dst_idev(dst), IPSTATS_MIB_OUTFORWDATAGRAMS);
	return NF_HOOK(NFPROTO_IPV6, NF_INET_FORWARD, skb, skb->dev, dst->dev,
		       ip6_forward_finish);

error:
	IP6_INC_STATS_BH(net, ip6_dst_idev(dst), IPSTATS_MIB_INADDRERRORS);
drop:
	kfree_skb(skb);
	return -EINVAL;
}

static void ip6_copy_metadata(struct sk_buff *to, struct sk_buff *from)
{
	to->pkt_type = from->pkt_type;
	to->priority = from->priority;
	to->protocol = from->protocol;
	skb_dst_drop(to);
	skb_dst_set(to, dst_clone(skb_dst(from)));
	to->dev = from->dev;
	to->mark = from->mark;

#ifdef CONFIG_NET_SCHED
	to->tc_index = from->tc_index;
#endif
	nf_copy(to, from);
#if defined(CONFIG_NETFILTER_XT_TARGET_TRACE) || \
    defined(CONFIG_NETFILTER_XT_TARGET_TRACE_MODULE)
	to->nf_trace = from->nf_trace;
#endif
	skb_copy_secmark(to, from);
}

int ip6_find_1stfragopt(struct sk_buff *skb, u8 **nexthdr)
{
	u16 offset = sizeof(struct ipv6hdr);
	struct ipv6_opt_hdr *exthdr =
				(struct ipv6_opt_hdr *)(ipv6_hdr(skb) + 1);
	unsigned int packet_len = skb->tail - skb->network_header;
	int found_rhdr = 0;
	*nexthdr = &ipv6_hdr(skb)->nexthdr;

	while (offset + 1 <= packet_len) {

		switch (**nexthdr) {

		case NEXTHDR_HOP:
			break;
		case NEXTHDR_ROUTING:
			found_rhdr = 1;
			break;
		case NEXTHDR_DEST:
#if defined(CONFIG_IPV6_MIP6) || defined(CONFIG_IPV6_MIP6_MODULE)
			if (ipv6_find_tlv(skb, offset, IPV6_TLV_HAO) >= 0)
				break;
#endif
			if (found_rhdr)
				return offset;
			break;
		default :
			return offset;
		}

		offset += ipv6_optlen(exthdr);
		*nexthdr = &exthdr->nexthdr;
		exthdr = (struct ipv6_opt_hdr *)(skb_network_header(skb) +
						 offset);
	}

	return offset;
}

int ip6_fragment(struct sk_buff *skb, int (*output)(struct sk_buff *))
{
	struct sk_buff *frag;
	struct rt6_info *rt = (struct rt6_info*)skb_dst(skb);
	struct ipv6_pinfo *np = skb->sk ? inet6_sk(skb->sk) : NULL;
	struct ipv6hdr *tmp_hdr;
	struct frag_hdr *fh;
	unsigned int mtu, hlen, left, len;
	__be32 frag_id = 0;
	int ptr, offset = 0, err=0;
	u8 *prevhdr, nexthdr = 0;
	struct net *net = dev_net(skb_dst(skb)->dev);

	hlen = ip6_find_1stfragopt(skb, &prevhdr);
	nexthdr = *prevhdr;

	mtu = ip6_skb_dst_mtu(skb);

	/* We must not fragment if the socket is set to force MTU discovery
	 * or if the skb it not generated by a local socket.
	 */
	if (!skb->local_df && skb->len > mtu) {
		skb->dev = skb_dst(skb)->dev;
		icmpv6_send(skb, ICMPV6_PKT_TOOBIG, 0, mtu);
		IP6_INC_STATS(net, ip6_dst_idev(skb_dst(skb)),
			      IPSTATS_MIB_FRAGFAILS);
		kfree_skb(skb);
		return -EMSGSIZE;
	}

	if (np && np->frag_size < mtu) {
		if (np->frag_size)
			mtu = np->frag_size;
	}
	mtu -= hlen + sizeof(struct frag_hdr);

	if (skb_has_frag_list(skb)) {
		int first_len = skb_pagelen(skb);
		struct sk_buff *frag2;

		if (first_len - hlen > mtu ||
		    ((first_len - hlen) & 7) ||
		    skb_cloned(skb))
			goto slow_path;

		skb_walk_frags(skb, frag) {
			/* Correct geometry. */
			if (frag->len > mtu ||
			    ((frag->len & 7) && frag->next) ||
			    skb_headroom(frag) < hlen)
				goto slow_path_clean;

			/* Partially cloned skb? */
			if (skb_shared(frag))
				goto slow_path_clean;

			BUG_ON(frag->sk);
			if (skb->sk) {
				frag->sk = skb->sk;
				frag->destructor = sock_wfree;
			}
			skb->truesize -= frag->truesize;
		}

		err = 0;
		offset = 0;
		frag = skb_shinfo(skb)->frag_list;
		skb_frag_list_init(skb);
		/* BUILD HEADER */

		*prevhdr = NEXTHDR_FRAGMENT;
		tmp_hdr = kmemdup(skb_network_header(skb), hlen, GFP_ATOMIC);
		if (!tmp_hdr) {
			IP6_INC_STATS(net, ip6_dst_idev(skb_dst(skb)),
				      IPSTATS_MIB_FRAGFAILS);
			return -ENOMEM;
		}

		__skb_pull(skb, hlen);
		fh = (struct frag_hdr*)__skb_push(skb, sizeof(struct frag_hdr));
		__skb_push(skb, hlen);
		skb_reset_network_header(skb);
		memcpy(skb_network_header(skb), tmp_hdr, hlen);

		ipv6_select_ident(fh);
		fh->nexthdr = nexthdr;
		fh->reserved = 0;
		fh->frag_off = htons(IP6_MF);
		frag_id = fh->identification;

		first_len = skb_pagelen(skb);
		skb->data_len = first_len - skb_headlen(skb);
		skb->len = first_len;
		ipv6_hdr(skb)->payload_len = htons(first_len -
						   sizeof(struct ipv6hdr));

		dst_hold(&rt->dst);

		for (;;) {
			/* Prepare header of the next frame,
			 * before previous one went down. */
			if (frag) {
				frag->ip_summed = CHECKSUM_NONE;
				skb_reset_transport_header(frag);
				fh = (struct frag_hdr*)__skb_push(frag, sizeof(struct frag_hdr));
				__skb_push(frag, hlen);
				skb_reset_network_header(frag);
				memcpy(skb_network_header(frag), tmp_hdr,
				       hlen);
				offset += skb->len - hlen - sizeof(struct frag_hdr);
				fh->nexthdr = nexthdr;
				fh->reserved = 0;
				fh->frag_off = htons(offset);
				if (frag->next != NULL)
					fh->frag_off |= htons(IP6_MF);
				fh->identification = frag_id;
				ipv6_hdr(frag)->payload_len =
						htons(frag->len -
						      sizeof(struct ipv6hdr));
				ip6_copy_metadata(frag, skb);
			}

			err = output(skb);
			if(!err)
				IP6_INC_STATS(net, ip6_dst_idev(&rt->dst),
					      IPSTATS_MIB_FRAGCREATES);

			if (err || !frag)
				break;

			skb = frag;
			frag = skb->next;
			skb->next = NULL;
		}

		kfree(tmp_hdr);

		if (err == 0) {
			IP6_INC_STATS(net, ip6_dst_idev(&rt->dst),
				      IPSTATS_MIB_FRAGOKS);
			dst_release(&rt->dst);
			return 0;
		}

		while (frag) {
			skb = frag->next;
			kfree_skb(frag);
			frag = skb;
		}

		IP6_INC_STATS(net, ip6_dst_idev(&rt->dst),
			      IPSTATS_MIB_FRAGFAILS);
		dst_release(&rt->dst);
		return err;

slow_path_clean:
		skb_walk_frags(skb, frag2) {
			if (frag2 == frag)
				break;
			frag2->sk = NULL;
			frag2->destructor = NULL;
			skb->truesize += frag2->truesize;
		}
	}

slow_path:
	left = skb->len - hlen;		/* Space per frame */
	ptr = hlen;			/* Where to start from */

	/*
	 *	Fragment the datagram.
	 */

	*prevhdr = NEXTHDR_FRAGMENT;

	/*
	 *	Keep copying data until we run out.
	 */
	while(left > 0)	{
		len = left;
		/* IF: it doesn't fit, use 'mtu' - the data space left */
		if (len > mtu)
			len = mtu;
		/* IF: we are not sending up to and including the packet end
		   then align the next start on an eight byte boundary */
		if (len < left)	{
			len &= ~7;
		}
		/*
		 *	Allocate buffer.
		 */

		if ((frag = alloc_skb(len+hlen+sizeof(struct frag_hdr)+LL_ALLOCATED_SPACE(rt->dst.dev), GFP_ATOMIC)) == NULL) {
			NETDEBUG(KERN_INFO "IPv6: frag: no memory for new fragment!\n");
			IP6_INC_STATS(net, ip6_dst_idev(skb_dst(skb)),
				      IPSTATS_MIB_FRAGFAILS);
			err = -ENOMEM;
			goto fail;
		}

		/*
		 *	Set up data on packet
		 */

		ip6_copy_metadata(frag, skb);
		skb_reserve(frag, LL_RESERVED_SPACE(rt->dst.dev));
		skb_put(frag, len + hlen + sizeof(struct frag_hdr));
		skb_reset_network_header(frag);
		fh = (struct frag_hdr *)(skb_network_header(frag) + hlen);
		frag->transport_header = (frag->network_header + hlen +
					  sizeof(struct frag_hdr));

		/*
		 *	Charge the memory for the fragment to any owner
		 *	it might possess
		 */
		if (skb->sk)
			skb_set_owner_w(frag, skb->sk);

		/*
		 *	Copy the packet header into the new buffer.
		 */
		skb_copy_from_linear_data(skb, skb_network_header(frag), hlen);

		/*
		 *	Build fragment header.
		 */
		fh->nexthdr = nexthdr;
		fh->reserved = 0;
		if (!frag_id) {
			ipv6_select_ident(fh);
			frag_id = fh->identification;
		} else
			fh->identification = frag_id;

		/*
		 *	Copy a block of the IP datagram.
		 */
		if (skb_copy_bits(skb, ptr, skb_transport_header(frag), len))
			BUG();
		left -= len;

		fh->frag_off = htons(offset);
		if (left > 0)
			fh->frag_off |= htons(IP6_MF);
		ipv6_hdr(frag)->payload_len = htons(frag->len -
						    sizeof(struct ipv6hdr));

		ptr += len;
		offset += len;

		/*
		 *	Put this fragment into the sending queue.
		 */
		err = output(frag);
		if (err)
			goto fail;

		IP6_INC_STATS(net, ip6_dst_idev(skb_dst(skb)),
			      IPSTATS_MIB_FRAGCREATES);
	}
	IP6_INC_STATS(net, ip6_dst_idev(skb_dst(skb)),
		      IPSTATS_MIB_FRAGOKS);
	kfree_skb(skb);
	return err;

fail:
	IP6_INC_STATS(net, ip6_dst_idev(skb_dst(skb)),
		      IPSTATS_MIB_FRAGFAILS);
	kfree_skb(skb);
	return err;
}

static inline int ip6_rt_check(const struct rt6key *rt_key,
			       const struct in6_addr *fl_addr,
			       const struct in6_addr *addr_cache)
{
	return (rt_key->plen != 128 || !ipv6_addr_equal(fl_addr, &rt_key->addr)) &&
		(addr_cache == NULL || !ipv6_addr_equal(fl_addr, addr_cache));
}

static struct dst_entry *ip6_sk_dst_check(struct sock *sk,
					  struct dst_entry *dst,
<<<<<<< HEAD
					  struct flowi6 *fl6)
=======
					  const struct flowi6 *fl6)
>>>>>>> d762f438
{
	struct ipv6_pinfo *np = inet6_sk(sk);
	struct rt6_info *rt = (struct rt6_info *)dst;

	if (!dst)
		goto out;

	/* Yes, checking route validity in not connected
	 * case is not very simple. Take into account,
	 * that we do not support routing by source, TOS,
	 * and MSG_DONTROUTE 		--ANK (980726)
	 *
	 * 1. ip6_rt_check(): If route was host route,
	 *    check that cached destination is current.
	 *    If it is network route, we still may
	 *    check its validity using saved pointer
	 *    to the last used address: daddr_cache.
	 *    We do not want to save whole address now,
	 *    (because main consumer of this service
	 *    is tcp, which has not this problem),
	 *    so that the last trick works only on connected
	 *    sockets.
	 * 2. oif also should be the same.
	 */
	if (ip6_rt_check(&rt->rt6i_dst, &fl6->daddr, np->daddr_cache) ||
#ifdef CONFIG_IPV6_SUBTREES
	    ip6_rt_check(&rt->rt6i_src, &fl6->saddr, np->saddr_cache) ||
#endif
	    (fl6->flowi6_oif && fl6->flowi6_oif != dst->dev->ifindex)) {
		dst_release(dst);
		dst = NULL;
	}

out:
	return dst;
}

static int ip6_dst_lookup_tail(struct sock *sk,
			       struct dst_entry **dst, struct flowi6 *fl6)
{
	int err;
	struct net *net = sock_net(sk);

	if (*dst == NULL)
		*dst = ip6_route_output(net, sk, fl6);

	if ((err = (*dst)->error))
		goto out_err_release;

	if (ipv6_addr_any(&fl6->saddr)) {
<<<<<<< HEAD
		err = ipv6_dev_get_saddr(net, ip6_dst_idev(*dst)->dev,
					 &fl6->daddr,
					 sk ? inet6_sk(sk)->srcprefs : 0,
					 &fl6->saddr);
=======
		struct rt6_info *rt = (struct rt6_info *) *dst;
		err = ip6_route_get_saddr(net, rt, &fl6->daddr,
					  sk ? inet6_sk(sk)->srcprefs : 0,
					  &fl6->saddr);
>>>>>>> d762f438
		if (err)
			goto out_err_release;
	}

#ifdef CONFIG_IPV6_OPTIMISTIC_DAD
	/*
	 * Here if the dst entry we've looked up
	 * has a neighbour entry that is in the INCOMPLETE
	 * state and the src address from the flow is
	 * marked as OPTIMISTIC, we release the found
	 * dst entry and replace it instead with the
	 * dst entry of the nexthop router
	 */
	if ((*dst)->neighbour && !((*dst)->neighbour->nud_state & NUD_VALID)) {
		struct inet6_ifaddr *ifp;
		struct flowi6 fl_gw6;
		int redirect;

		ifp = ipv6_get_ifaddr(net, &fl6->saddr,
				      (*dst)->dev, 1);

		redirect = (ifp && ifp->flags & IFA_F_OPTIMISTIC);
		if (ifp)
			in6_ifa_put(ifp);

		if (redirect) {
			/*
			 * We need to get the dst entry for the
			 * default router instead
			 */
			dst_release(*dst);
			memcpy(&fl_gw6, fl6, sizeof(struct flowi6));
			memset(&fl_gw6.daddr, 0, sizeof(struct in6_addr));
			*dst = ip6_route_output(net, sk, &fl_gw6);
			if ((err = (*dst)->error))
				goto out_err_release;
		}
	}
#endif

	return 0;

out_err_release:
	if (err == -ENETUNREACH)
		IP6_INC_STATS_BH(net, NULL, IPSTATS_MIB_OUTNOROUTES);
	dst_release(*dst);
	*dst = NULL;
	return err;
}

/**
 *	ip6_dst_lookup - perform route lookup on flow
 *	@sk: socket which provides route info
 *	@dst: pointer to dst_entry * for result
 *	@fl6: flow to lookup
 *
 *	This function performs a route lookup on the given flow.
 *
 *	It returns zero on success, or a standard errno code on error.
 */
int ip6_dst_lookup(struct sock *sk, struct dst_entry **dst, struct flowi6 *fl6)
{
	*dst = NULL;
	return ip6_dst_lookup_tail(sk, dst, fl6);
}
EXPORT_SYMBOL_GPL(ip6_dst_lookup);

/**
 *	ip6_dst_lookup_flow - perform route lookup on flow with ipsec
 *	@sk: socket which provides route info
 *	@fl6: flow to lookup
 *	@final_dst: final destination address for ipsec lookup
 *	@can_sleep: we are in a sleepable context
 *
 *	This function performs a route lookup on the given flow.
 *
 *	It returns a valid dst pointer on success, or a pointer encoded
 *	error code.
 */
struct dst_entry *ip6_dst_lookup_flow(struct sock *sk, struct flowi6 *fl6,
				      const struct in6_addr *final_dst,
				      bool can_sleep)
{
	struct dst_entry *dst = NULL;
	int err;

	err = ip6_dst_lookup_tail(sk, &dst, fl6);
	if (err)
		return ERR_PTR(err);
	if (final_dst)
		ipv6_addr_copy(&fl6->daddr, final_dst);
	if (can_sleep)
		fl6->flowi6_flags |= FLOWI_FLAG_CAN_SLEEP;

	return xfrm_lookup(sock_net(sk), dst, flowi6_to_flowi(fl6), sk, 0);
}
EXPORT_SYMBOL_GPL(ip6_dst_lookup_flow);

/**
 *	ip6_sk_dst_lookup_flow - perform socket cached route lookup on flow
 *	@sk: socket which provides the dst cache and route info
 *	@fl6: flow to lookup
 *	@final_dst: final destination address for ipsec lookup
 *	@can_sleep: we are in a sleepable context
 *
 *	This function performs a route lookup on the given flow with the
 *	possibility of using the cached route in the socket if it is valid.
 *	It will take the socket dst lock when operating on the dst cache.
 *	As a result, this function can only be used in process context.
 *
 *	It returns a valid dst pointer on success, or a pointer encoded
 *	error code.
 */
struct dst_entry *ip6_sk_dst_lookup_flow(struct sock *sk, struct flowi6 *fl6,
					 const struct in6_addr *final_dst,
					 bool can_sleep)
{
	struct dst_entry *dst = sk_dst_check(sk, inet6_sk(sk)->dst_cookie);
	int err;

	dst = ip6_sk_dst_check(sk, dst, fl6);

	err = ip6_dst_lookup_tail(sk, &dst, fl6);
	if (err)
		return ERR_PTR(err);
	if (final_dst)
		ipv6_addr_copy(&fl6->daddr, final_dst);
	if (can_sleep)
		fl6->flowi6_flags |= FLOWI_FLAG_CAN_SLEEP;

	return xfrm_lookup(sock_net(sk), dst, flowi6_to_flowi(fl6), sk, 0);
}
EXPORT_SYMBOL_GPL(ip6_sk_dst_lookup_flow);

static inline int ip6_ufo_append_data(struct sock *sk,
			int getfrag(void *from, char *to, int offset, int len,
			int odd, struct sk_buff *skb),
			void *from, int length, int hh_len, int fragheaderlen,
			int transhdrlen, int mtu,unsigned int flags)

{
	struct sk_buff *skb;
	int err;

	/* There is support for UDP large send offload by network
	 * device, so create one single skb packet containing complete
	 * udp datagram
	 */
	if ((skb = skb_peek_tail(&sk->sk_write_queue)) == NULL) {
		skb = sock_alloc_send_skb(sk,
			hh_len + fragheaderlen + transhdrlen + 20,
			(flags & MSG_DONTWAIT), &err);
		if (skb == NULL)
			return -ENOMEM;

		/* reserve space for Hardware header */
		skb_reserve(skb, hh_len);

		/* create space for UDP/IP header */
		skb_put(skb,fragheaderlen + transhdrlen);

		/* initialize network header pointer */
		skb_reset_network_header(skb);

		/* initialize protocol header pointer */
		skb->transport_header = skb->network_header + fragheaderlen;

		skb->ip_summed = CHECKSUM_PARTIAL;
		skb->csum = 0;
	}

	err = skb_append_datato_frags(sk,skb, getfrag, from,
				      (length - transhdrlen));
	if (!err) {
		struct frag_hdr fhdr;

		/* Specify the length of each IPv6 datagram fragment.
		 * It has to be a multiple of 8.
		 */
		skb_shinfo(skb)->gso_size = (mtu - fragheaderlen -
					     sizeof(struct frag_hdr)) & ~7;
		skb_shinfo(skb)->gso_type = SKB_GSO_UDP;
		ipv6_select_ident(&fhdr);
		skb_shinfo(skb)->ip6_frag_id = fhdr.identification;
		__skb_queue_tail(&sk->sk_write_queue, skb);

		return 0;
	}
	/* There is not enough support do UPD LSO,
	 * so follow normal path
	 */
	kfree_skb(skb);

	return err;
}

static inline struct ipv6_opt_hdr *ip6_opt_dup(struct ipv6_opt_hdr *src,
					       gfp_t gfp)
{
	return src ? kmemdup(src, (src->hdrlen + 1) * 8, gfp) : NULL;
}

static inline struct ipv6_rt_hdr *ip6_rthdr_dup(struct ipv6_rt_hdr *src,
						gfp_t gfp)
{
	return src ? kmemdup(src, (src->hdrlen + 1) * 8, gfp) : NULL;
}

int ip6_append_data(struct sock *sk, int getfrag(void *from, char *to,
	int offset, int len, int odd, struct sk_buff *skb),
	void *from, int length, int transhdrlen,
	int hlimit, int tclass, struct ipv6_txoptions *opt, struct flowi6 *fl6,
	struct rt6_info *rt, unsigned int flags, int dontfrag)
{
	struct inet_sock *inet = inet_sk(sk);
	struct ipv6_pinfo *np = inet6_sk(sk);
	struct inet_cork *cork;
	struct sk_buff *skb;
	unsigned int maxfraglen, fragheaderlen;
	int exthdrlen;
	int hh_len;
	int mtu;
	int copy;
	int err;
	int offset = 0;
	int csummode = CHECKSUM_NONE;
	__u8 tx_flags = 0;

	if (flags&MSG_PROBE)
		return 0;
	cork = &inet->cork.base;
	if (skb_queue_empty(&sk->sk_write_queue)) {
		/*
		 * setup for corking
		 */
		if (opt) {
			if (WARN_ON(np->cork.opt))
				return -EINVAL;

			np->cork.opt = kmalloc(opt->tot_len, sk->sk_allocation);
			if (unlikely(np->cork.opt == NULL))
				return -ENOBUFS;

			np->cork.opt->tot_len = opt->tot_len;
			np->cork.opt->opt_flen = opt->opt_flen;
			np->cork.opt->opt_nflen = opt->opt_nflen;

			np->cork.opt->dst0opt = ip6_opt_dup(opt->dst0opt,
							    sk->sk_allocation);
			if (opt->dst0opt && !np->cork.opt->dst0opt)
				return -ENOBUFS;

			np->cork.opt->dst1opt = ip6_opt_dup(opt->dst1opt,
							    sk->sk_allocation);
			if (opt->dst1opt && !np->cork.opt->dst1opt)
				return -ENOBUFS;

			np->cork.opt->hopopt = ip6_opt_dup(opt->hopopt,
							   sk->sk_allocation);
			if (opt->hopopt && !np->cork.opt->hopopt)
				return -ENOBUFS;

			np->cork.opt->srcrt = ip6_rthdr_dup(opt->srcrt,
							    sk->sk_allocation);
			if (opt->srcrt && !np->cork.opt->srcrt)
				return -ENOBUFS;

			/* need source address above miyazawa*/
		}
		dst_hold(&rt->dst);
<<<<<<< HEAD
		inet->cork.dst = &rt->dst;
=======
		cork->dst = &rt->dst;
>>>>>>> d762f438
		inet->cork.fl.u.ip6 = *fl6;
		np->cork.hop_limit = hlimit;
		np->cork.tclass = tclass;
		mtu = np->pmtudisc == IPV6_PMTUDISC_PROBE ?
		      rt->dst.dev->mtu : dst_mtu(rt->dst.path);
		if (np->frag_size < mtu) {
			if (np->frag_size)
				mtu = np->frag_size;
		}
		cork->fragsize = mtu;
		if (dst_allfrag(rt->dst.path))
			cork->flags |= IPCORK_ALLFRAG;
		cork->length = 0;
		sk->sk_sndmsg_page = NULL;
		sk->sk_sndmsg_off = 0;
		exthdrlen = rt->dst.header_len + (opt ? opt->opt_flen : 0) -
			    rt->rt6i_nfheader_len;
		length += exthdrlen;
		transhdrlen += exthdrlen;
	} else {
<<<<<<< HEAD
		rt = (struct rt6_info *)inet->cork.dst;
=======
		rt = (struct rt6_info *)cork->dst;
>>>>>>> d762f438
		fl6 = &inet->cork.fl.u.ip6;
		opt = np->cork.opt;
		transhdrlen = 0;
		exthdrlen = 0;
		mtu = cork->fragsize;
	}

	hh_len = LL_RESERVED_SPACE(rt->dst.dev);

	fragheaderlen = sizeof(struct ipv6hdr) + rt->rt6i_nfheader_len +
			(opt ? opt->opt_nflen : 0);
	maxfraglen = ((mtu - fragheaderlen) & ~7) + fragheaderlen - sizeof(struct frag_hdr);

	if (mtu <= sizeof(struct ipv6hdr) + IPV6_MAXPLEN) {
<<<<<<< HEAD
		if (inet->cork.length + length > sizeof(struct ipv6hdr) + IPV6_MAXPLEN - fragheaderlen) {
=======
		if (cork->length + length > sizeof(struct ipv6hdr) + IPV6_MAXPLEN - fragheaderlen) {
>>>>>>> d762f438
			ipv6_local_error(sk, EMSGSIZE, fl6, mtu-exthdrlen);
			return -EMSGSIZE;
		}
	}

	/* For UDP, check if TX timestamp is enabled */
	if (sk->sk_type == SOCK_DGRAM) {
		err = sock_tx_timestamp(sk, &tx_flags);
		if (err)
			goto error;
	}

	/*
	 * Let's try using as much space as possible.
	 * Use MTU if total length of the message fits into the MTU.
	 * Otherwise, we need to reserve fragment header and
	 * fragment alignment (= 8-15 octects, in total).
	 *
	 * Note that we may need to "move" the data from the tail of
	 * of the buffer to the new fragment when we split
	 * the message.
	 *
	 * FIXME: It may be fragmented into multiple chunks
	 *        at once if non-fragmentable extension headers
	 *        are too large.
	 * --yoshfuji
	 */

	cork->length += length;
	if (length > mtu) {
		int proto = sk->sk_protocol;
		if (dontfrag && (proto == IPPROTO_UDP || proto == IPPROTO_RAW)){
			ipv6_local_rxpmtu(sk, fl6, mtu-exthdrlen);
			return -EMSGSIZE;
		}

		if (proto == IPPROTO_UDP &&
		    (rt->dst.dev->features & NETIF_F_UFO)) {

			err = ip6_ufo_append_data(sk, getfrag, from, length,
						  hh_len, fragheaderlen,
						  transhdrlen, mtu, flags);
			if (err)
				goto error;
			return 0;
		}
	}

	if ((skb = skb_peek_tail(&sk->sk_write_queue)) == NULL)
		goto alloc_new_skb;

	while (length > 0) {
		/* Check if the remaining data fits into current packet. */
		copy = (cork->length <= mtu && !(cork->flags & IPCORK_ALLFRAG) ? mtu : maxfraglen) - skb->len;
		if (copy < length)
			copy = maxfraglen - skb->len;

		if (copy <= 0) {
			char *data;
			unsigned int datalen;
			unsigned int fraglen;
			unsigned int fraggap;
			unsigned int alloclen;
			struct sk_buff *skb_prev;
alloc_new_skb:
			skb_prev = skb;

			/* There's no room in the current skb */
			if (skb_prev)
				fraggap = skb_prev->len - maxfraglen;
			else
				fraggap = 0;

			/*
			 * If remaining data exceeds the mtu,
			 * we know we need more fragment(s).
			 */
			datalen = length + fraggap;
			if (datalen > (cork->length <= mtu && !(cork->flags & IPCORK_ALLFRAG) ? mtu : maxfraglen) - fragheaderlen)
				datalen = maxfraglen - fragheaderlen;

			fraglen = datalen + fragheaderlen;
			if ((flags & MSG_MORE) &&
			    !(rt->dst.dev->features&NETIF_F_SG))
				alloclen = mtu;
			else
				alloclen = datalen + fragheaderlen;

			/*
			 * The last fragment gets additional space at tail.
			 * Note: we overallocate on fragments with MSG_MODE
			 * because we have no idea if we're the last one.
			 */
			if (datalen == length + fraggap)
				alloclen += rt->dst.trailer_len;

			/*
			 * We just reserve space for fragment header.
			 * Note: this may be overallocation if the message
			 * (without MSG_MORE) fits into the MTU.
			 */
			alloclen += sizeof(struct frag_hdr);

			if (transhdrlen) {
				skb = sock_alloc_send_skb(sk,
						alloclen + hh_len,
						(flags & MSG_DONTWAIT), &err);
			} else {
				skb = NULL;
				if (atomic_read(&sk->sk_wmem_alloc) <=
				    2 * sk->sk_sndbuf)
					skb = sock_wmalloc(sk,
							   alloclen + hh_len, 1,
							   sk->sk_allocation);
				if (unlikely(skb == NULL))
					err = -ENOBUFS;
				else {
					/* Only the initial fragment
					 * is time stamped.
					 */
					tx_flags = 0;
				}
			}
			if (skb == NULL)
				goto error;
			/*
			 *	Fill in the control structures
			 */
			skb->ip_summed = csummode;
			skb->csum = 0;
			/* reserve for fragmentation */
			skb_reserve(skb, hh_len+sizeof(struct frag_hdr));

			if (sk->sk_type == SOCK_DGRAM)
				skb_shinfo(skb)->tx_flags = tx_flags;

			/*
			 *	Find where to start putting bytes
			 */
			data = skb_put(skb, fraglen);
			skb_set_network_header(skb, exthdrlen);
			data += fragheaderlen;
			skb->transport_header = (skb->network_header +
						 fragheaderlen);
			if (fraggap) {
				skb->csum = skb_copy_and_csum_bits(
					skb_prev, maxfraglen,
					data + transhdrlen, fraggap, 0);
				skb_prev->csum = csum_sub(skb_prev->csum,
							  skb->csum);
				data += fraggap;
				pskb_trim_unique(skb_prev, maxfraglen);
			}
			copy = datalen - transhdrlen - fraggap;
			if (copy < 0) {
				err = -EINVAL;
				kfree_skb(skb);
				goto error;
			} else if (copy > 0 && getfrag(from, data + transhdrlen, offset, copy, fraggap, skb) < 0) {
				err = -EFAULT;
				kfree_skb(skb);
				goto error;
			}

			offset += copy;
			length -= datalen - fraggap;
			transhdrlen = 0;
			exthdrlen = 0;
			csummode = CHECKSUM_NONE;

			/*
			 * Put the packet on the pending queue
			 */
			__skb_queue_tail(&sk->sk_write_queue, skb);
			continue;
		}

		if (copy > length)
			copy = length;

		if (!(rt->dst.dev->features&NETIF_F_SG)) {
			unsigned int off;

			off = skb->len;
			if (getfrag(from, skb_put(skb, copy),
						offset, copy, off, skb) < 0) {
				__skb_trim(skb, off);
				err = -EFAULT;
				goto error;
			}
		} else {
			int i = skb_shinfo(skb)->nr_frags;
			skb_frag_t *frag = &skb_shinfo(skb)->frags[i-1];
			struct page *page = sk->sk_sndmsg_page;
			int off = sk->sk_sndmsg_off;
			unsigned int left;

			if (page && (left = PAGE_SIZE - off) > 0) {
				if (copy >= left)
					copy = left;
				if (page != frag->page) {
					if (i == MAX_SKB_FRAGS) {
						err = -EMSGSIZE;
						goto error;
					}
					get_page(page);
					skb_fill_page_desc(skb, i, page, sk->sk_sndmsg_off, 0);
					frag = &skb_shinfo(skb)->frags[i];
				}
			} else if(i < MAX_SKB_FRAGS) {
				if (copy > PAGE_SIZE)
					copy = PAGE_SIZE;
				page = alloc_pages(sk->sk_allocation, 0);
				if (page == NULL) {
					err = -ENOMEM;
					goto error;
				}
				sk->sk_sndmsg_page = page;
				sk->sk_sndmsg_off = 0;

				skb_fill_page_desc(skb, i, page, 0, 0);
				frag = &skb_shinfo(skb)->frags[i];
			} else {
				err = -EMSGSIZE;
				goto error;
			}
			if (getfrag(from, page_address(frag->page)+frag->page_offset+frag->size, offset, copy, skb->len, skb) < 0) {
				err = -EFAULT;
				goto error;
			}
			sk->sk_sndmsg_off += copy;
			frag->size += copy;
			skb->len += copy;
			skb->data_len += copy;
			skb->truesize += copy;
			atomic_add(copy, &sk->sk_wmem_alloc);
		}
		offset += copy;
		length -= copy;
	}
	return 0;
error:
	cork->length -= length;
	IP6_INC_STATS(sock_net(sk), rt->rt6i_idev, IPSTATS_MIB_OUTDISCARDS);
	return err;
}

static void ip6_cork_release(struct inet_sock *inet, struct ipv6_pinfo *np)
{
	if (np->cork.opt) {
		kfree(np->cork.opt->dst0opt);
		kfree(np->cork.opt->dst1opt);
		kfree(np->cork.opt->hopopt);
		kfree(np->cork.opt->srcrt);
		kfree(np->cork.opt);
		np->cork.opt = NULL;
	}

	if (inet->cork.base.dst) {
		dst_release(inet->cork.base.dst);
		inet->cork.base.dst = NULL;
		inet->cork.base.flags &= ~IPCORK_ALLFRAG;
	}
	memset(&inet->cork.fl, 0, sizeof(inet->cork.fl));
}

int ip6_push_pending_frames(struct sock *sk)
{
	struct sk_buff *skb, *tmp_skb;
	struct sk_buff **tail_skb;
	struct in6_addr final_dst_buf, *final_dst = &final_dst_buf;
	struct inet_sock *inet = inet_sk(sk);
	struct ipv6_pinfo *np = inet6_sk(sk);
	struct net *net = sock_net(sk);
	struct ipv6hdr *hdr;
	struct ipv6_txoptions *opt = np->cork.opt;
<<<<<<< HEAD
	struct rt6_info *rt = (struct rt6_info *)inet->cork.dst;
=======
	struct rt6_info *rt = (struct rt6_info *)inet->cork.base.dst;
>>>>>>> d762f438
	struct flowi6 *fl6 = &inet->cork.fl.u.ip6;
	unsigned char proto = fl6->flowi6_proto;
	int err = 0;

	if ((skb = __skb_dequeue(&sk->sk_write_queue)) == NULL)
		goto out;
	tail_skb = &(skb_shinfo(skb)->frag_list);

	/* move skb->data to ip header from ext header */
	if (skb->data < skb_network_header(skb))
		__skb_pull(skb, skb_network_offset(skb));
	while ((tmp_skb = __skb_dequeue(&sk->sk_write_queue)) != NULL) {
		__skb_pull(tmp_skb, skb_network_header_len(skb));
		*tail_skb = tmp_skb;
		tail_skb = &(tmp_skb->next);
		skb->len += tmp_skb->len;
		skb->data_len += tmp_skb->len;
		skb->truesize += tmp_skb->truesize;
		tmp_skb->destructor = NULL;
		tmp_skb->sk = NULL;
	}

	/* Allow local fragmentation. */
	if (np->pmtudisc < IPV6_PMTUDISC_DO)
		skb->local_df = 1;

	ipv6_addr_copy(final_dst, &fl6->daddr);
	__skb_pull(skb, skb_network_header_len(skb));
	if (opt && opt->opt_flen)
		ipv6_push_frag_opts(skb, opt, &proto);
	if (opt && opt->opt_nflen)
		ipv6_push_nfrag_opts(skb, opt, &proto, &final_dst);

	skb_push(skb, sizeof(struct ipv6hdr));
	skb_reset_network_header(skb);
	hdr = ipv6_hdr(skb);

	*(__be32*)hdr = fl6->flowlabel |
		     htonl(0x60000000 | ((int)np->cork.tclass << 20));

	hdr->hop_limit = np->cork.hop_limit;
	hdr->nexthdr = proto;
	ipv6_addr_copy(&hdr->saddr, &fl6->saddr);
	ipv6_addr_copy(&hdr->daddr, final_dst);

	skb->priority = sk->sk_priority;
	skb->mark = sk->sk_mark;

	skb_dst_set(skb, dst_clone(&rt->dst));
	IP6_UPD_PO_STATS(net, rt->rt6i_idev, IPSTATS_MIB_OUT, skb->len);
	if (proto == IPPROTO_ICMPV6) {
		struct inet6_dev *idev = ip6_dst_idev(skb_dst(skb));

		ICMP6MSGOUT_INC_STATS_BH(net, idev, icmp6_hdr(skb)->icmp6_type);
		ICMP6_INC_STATS_BH(net, idev, ICMP6_MIB_OUTMSGS);
	}

	err = ip6_local_out(skb);
	if (err) {
		if (err > 0)
			err = net_xmit_errno(err);
		if (err)
			goto error;
	}

out:
	ip6_cork_release(inet, np);
	return err;
error:
	IP6_INC_STATS(net, rt->rt6i_idev, IPSTATS_MIB_OUTDISCARDS);
	goto out;
}

void ip6_flush_pending_frames(struct sock *sk)
{
	struct sk_buff *skb;

	while ((skb = __skb_dequeue_tail(&sk->sk_write_queue)) != NULL) {
		if (skb_dst(skb))
			IP6_INC_STATS(sock_net(sk), ip6_dst_idev(skb_dst(skb)),
				      IPSTATS_MIB_OUTDISCARDS);
		kfree_skb(skb);
	}

	ip6_cork_release(inet_sk(sk), inet6_sk(sk));
}<|MERGE_RESOLUTION|>--- conflicted
+++ resolved
@@ -879,11 +879,7 @@
 
 static struct dst_entry *ip6_sk_dst_check(struct sock *sk,
 					  struct dst_entry *dst,
-<<<<<<< HEAD
-					  struct flowi6 *fl6)
-=======
 					  const struct flowi6 *fl6)
->>>>>>> d762f438
 {
 	struct ipv6_pinfo *np = inet6_sk(sk);
 	struct rt6_info *rt = (struct rt6_info *)dst;
@@ -934,17 +930,10 @@
 		goto out_err_release;
 
 	if (ipv6_addr_any(&fl6->saddr)) {
-<<<<<<< HEAD
-		err = ipv6_dev_get_saddr(net, ip6_dst_idev(*dst)->dev,
-					 &fl6->daddr,
-					 sk ? inet6_sk(sk)->srcprefs : 0,
-					 &fl6->saddr);
-=======
 		struct rt6_info *rt = (struct rt6_info *) *dst;
 		err = ip6_route_get_saddr(net, rt, &fl6->daddr,
 					  sk ? inet6_sk(sk)->srcprefs : 0,
 					  &fl6->saddr);
->>>>>>> d762f438
 		if (err)
 			goto out_err_release;
 	}
@@ -1215,11 +1204,7 @@
 			/* need source address above miyazawa*/
 		}
 		dst_hold(&rt->dst);
-<<<<<<< HEAD
-		inet->cork.dst = &rt->dst;
-=======
 		cork->dst = &rt->dst;
->>>>>>> d762f438
 		inet->cork.fl.u.ip6 = *fl6;
 		np->cork.hop_limit = hlimit;
 		np->cork.tclass = tclass;
@@ -1240,11 +1225,7 @@
 		length += exthdrlen;
 		transhdrlen += exthdrlen;
 	} else {
-<<<<<<< HEAD
-		rt = (struct rt6_info *)inet->cork.dst;
-=======
 		rt = (struct rt6_info *)cork->dst;
->>>>>>> d762f438
 		fl6 = &inet->cork.fl.u.ip6;
 		opt = np->cork.opt;
 		transhdrlen = 0;
@@ -1259,11 +1240,7 @@
 	maxfraglen = ((mtu - fragheaderlen) & ~7) + fragheaderlen - sizeof(struct frag_hdr);
 
 	if (mtu <= sizeof(struct ipv6hdr) + IPV6_MAXPLEN) {
-<<<<<<< HEAD
-		if (inet->cork.length + length > sizeof(struct ipv6hdr) + IPV6_MAXPLEN - fragheaderlen) {
-=======
 		if (cork->length + length > sizeof(struct ipv6hdr) + IPV6_MAXPLEN - fragheaderlen) {
->>>>>>> d762f438
 			ipv6_local_error(sk, EMSGSIZE, fl6, mtu-exthdrlen);
 			return -EMSGSIZE;
 		}
@@ -1540,11 +1517,7 @@
 	struct net *net = sock_net(sk);
 	struct ipv6hdr *hdr;
 	struct ipv6_txoptions *opt = np->cork.opt;
-<<<<<<< HEAD
-	struct rt6_info *rt = (struct rt6_info *)inet->cork.dst;
-=======
 	struct rt6_info *rt = (struct rt6_info *)inet->cork.base.dst;
->>>>>>> d762f438
 	struct flowi6 *fl6 = &inet->cork.fl.u.ip6;
 	unsigned char proto = fl6->flowi6_proto;
 	int err = 0;
