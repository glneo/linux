--- conflicted
+++ resolved
@@ -308,27 +308,11 @@
 static inline unsigned long copy_from_user(void *to,
 		const void __user *from, unsigned long n)
 {
-<<<<<<< HEAD
-	unsigned long over;
-
-	if (access_ok(VERIFY_READ, from, n)) {
+	if (likely(access_ok(VERIFY_READ, from, n))) {
 		check_object_size(to, n, false);
 		return __copy_tofrom_user((__force void __user *)to, from, n);
 	}
-	if ((unsigned long)from < TASK_SIZE) {
-		over = (unsigned long)from + n - TASK_SIZE;
-		check_object_size(to, n - over, false);
-		return __copy_tofrom_user((__force void __user *)to, from,
-				n - over) + over;
-	}
-=======
-	if (likely(access_ok(VERIFY_READ, from, n))) {
-		if (!__builtin_constant_p(n))
-			check_object_size(to, n, false);
-		return __copy_tofrom_user((__force void __user *)to, from, n);
-	}
 	memset(to, 0, n);
->>>>>>> 8630c322
 	return n;
 }
 
@@ -339,15 +323,6 @@
 		check_object_size(from, n, true);
 		return __copy_tofrom_user(to, (__force void __user *)from, n);
 	}
-<<<<<<< HEAD
-	if ((unsigned long)to < TASK_SIZE) {
-		over = (unsigned long)to + n - TASK_SIZE;
-		check_object_size(from, n - over, true);
-		return __copy_tofrom_user(to, (__force void __user *)from,
-				n - over) + over;
-	}
-=======
->>>>>>> 8630c322
 	return n;
 }
 
