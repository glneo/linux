--- conflicted
+++ resolved
@@ -24,20 +24,14 @@
 
 #include <plat/irqs.h>
 #include <plat/sram.h>
-<<<<<<< HEAD
-=======
 #include <plat/omap-secure.h>
->>>>>>> c16fa4f2
 
 #include <mach/hardware.h>
 #include <mach/omap-wakeupgen.h>
 
 #include "common.h"
 #include "omap4-sar-layout.h"
-<<<<<<< HEAD
-=======
 #include <linux/export.h>
->>>>>>> c16fa4f2
 
 #ifdef CONFIG_CACHE_L2X0
 static void __iomem *l2cache_base;
@@ -50,7 +44,9 @@
 #define OMAP4_DRAM_BARRIER_VA			0xfe600000
 
 void __iomem *dram_sync, *sram_sync;
-<<<<<<< HEAD
+
+static phys_addr_t paddr;
+static u32 size;
 
 void omap_bus_sync(void)
 {
@@ -60,39 +56,14 @@
 		isb();
 	}
 }
-
-static int __init omap_barriers_init(void)
-{
-	struct map_desc dram_io_desc[1];
-	phys_addr_t paddr;
-	u32 size;
-
-	if (!cpu_is_omap44xx())
-		return -ENODEV;
+EXPORT_SYMBOL(omap_bus_sync);
+
+/* Steal one page physical memory for barrier implementation */
+int __init omap_barrier_reserve_memblock(void)
+{
 
 	size = ALIGN(PAGE_SIZE, SZ_1M);
 	paddr = arm_memblock_steal(size, SZ_1M);
-=======
-
-static phys_addr_t paddr;
-static u32 size;
-
-void omap_bus_sync(void)
-{
-	if (dram_sync && sram_sync) {
-		writel_relaxed(readl_relaxed(dram_sync), dram_sync);
-		writel_relaxed(readl_relaxed(sram_sync), sram_sync);
-		isb();
-	}
-}
-EXPORT_SYMBOL(omap_bus_sync);
-
-/* Steal one page physical memory for barrier implementation */
-int __init omap_barrier_reserve_memblock(void)
-{
-
-	size = ALIGN(PAGE_SIZE, SZ_1M);
-	paddr = arm_memblock_steal(size, SZ_1M);
 
 	return 0;
 }
@@ -100,7 +71,6 @@
 void __init omap_barriers_init(void)
 {
 	struct map_desc dram_io_desc[1];
->>>>>>> c16fa4f2
 
 	dram_io_desc[0].virtual = OMAP4_DRAM_BARRIER_VA;
 	dram_io_desc[0].pfn = __phys_to_pfn(paddr);
@@ -113,16 +83,10 @@
 	pr_info("OMAP4: Map 0x%08llx to 0x%08lx for dram barrier\n",
 		(long long) paddr, dram_io_desc[0].virtual);
 
-<<<<<<< HEAD
-	return 0;
-}
-core_initcall(omap_barriers_init);
-=======
 }
 #else
 void __init omap_barriers_init(void)
 {}
->>>>>>> c16fa4f2
 #endif
 
 void __init gic_init_irq(void)
