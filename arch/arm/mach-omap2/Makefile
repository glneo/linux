--- conflicted
+++ resolved
@@ -259,10 +259,7 @@
 
 obj-y					+= common-board-devices.o twl-common.o dss-common.o
 
-<<<<<<< HEAD
+obj-$(CONFIG_OMAP_IOMMU)		+= omap-iommu.o
 ifneq ($(CONFIG_OMAP_REMOTEPROC),)
 obj-y					+= remoteproc.o
-endif
-=======
-obj-$(CONFIG_OMAP_IOMMU)		+= omap-iommu.o
->>>>>>> 683da0ad
+endif