/* linux/arch/arm/mach-exynos4/platsmp.c
 *
 * Copyright (c) 2010-2011 Samsung Electronics Co., Ltd.
 *		http://www.samsung.com
 *
 * Cloned from linux/arch/arm/mach-vexpress/platsmp.c
 *
 *  Copyright (C) 2002 ARM Ltd.
 *  All Rights Reserved
 *
 * This program is free software; you can redistribute it and/or modify
 * it under the terms of the GNU General Public License version 2 as
 * published by the Free Software Foundation.
*/

#include <linux/init.h>
#include <linux/errno.h>
#include <linux/delay.h>
#include <linux/device.h>
#include <linux/jiffies.h>
#include <linux/smp.h>
#include <linux/io.h>
#include <linux/of_address.h>

#include <asm/cacheflush.h>
#include <asm/smp_plat.h>
#include <asm/smp_scu.h>
#include <asm/firmware.h>

#include "common.h"
#include "regs-pmu.h"

extern void exynos4_secondary_startup(void);

static inline void __iomem *cpu_boot_reg_base(void)
{
	if (soc_is_exynos4210() && samsung_rev() == EXYNOS4210_REV_1_1)
		return S5P_INFORM5;
	return sysram_base_addr;
}

static inline void __iomem *cpu_boot_reg(int cpu)
{
	void __iomem *boot_reg;

	boot_reg = cpu_boot_reg_base();
	if (!boot_reg)
		return ERR_PTR(-ENODEV);
	if (soc_is_exynos4412())
		boot_reg += 4*cpu;
	else if (soc_is_exynos5420() || soc_is_exynos5800())
		boot_reg += 4;
	return boot_reg;
}

/*
 * Write pen_release in a way that is guaranteed to be visible to all
 * observers, irrespective of whether they're taking part in coherency
 * or not.  This is necessary for the hotplug code to work reliably.
 */
static void write_pen_release(int val)
{
	pen_release = val;
	smp_wmb();
	sync_cache_w(&pen_release);
}

static void __iomem *scu_base_addr(void)
{
	return (void __iomem *)(S5P_VA_SCU);
}

static DEFINE_SPINLOCK(boot_lock);

static void exynos_secondary_init(unsigned int cpu)
{
	/*
	 * let the primary processor know we're out of the
	 * pen, then head off into the C entry point
	 */
	write_pen_release(-1);

	/*
	 * Synchronise with the boot thread.
	 */
	spin_lock(&boot_lock);
	spin_unlock(&boot_lock);
}

static int exynos_boot_secondary(unsigned int cpu, struct task_struct *idle)
{
	unsigned long timeout;
	unsigned long phys_cpu = cpu_logical_map(cpu);
	int ret = -ENOSYS;

	/*
	 * Set synchronisation state between this boot processor
	 * and the secondary one
	 */
	spin_lock(&boot_lock);

	/*
	 * The secondary processor is waiting to be released from
	 * the holding pen - release it, then wait for it to flag
	 * that it has been released by resetting pen_release.
	 *
	 * Note that "pen_release" is the hardware CPU ID, whereas
	 * "cpu" is Linux's internal ID.
	 */
	write_pen_release(phys_cpu);

	if (!exynos_cpu_power_state(cpu)) {
		exynos_cpu_power_up(cpu);
		timeout = 10;

		/* wait max 10 ms until cpu1 is on */
		while (exynos_cpu_power_state(cpu) != S5P_CORE_LOCAL_PWR_EN) {
			if (timeout-- == 0)
				break;

			mdelay(1);
		}

		if (timeout == 0) {
			printk(KERN_ERR "cpu1 power enable failed");
			spin_unlock(&boot_lock);
			return -ETIMEDOUT;
		}
	}
	/*
	 * Send the secondary CPU a soft interrupt, thereby causing
	 * the boot monitor to read the system wide flags register,
	 * and branch to the address found there.
	 */

	timeout = jiffies + (1 * HZ);
	while (time_before(jiffies, timeout)) {
		unsigned long boot_addr;

		smp_rmb();

		boot_addr = virt_to_phys(exynos4_secondary_startup);

		/*
		 * Try to set boot address using firmware first
		 * and fall back to boot register if it fails.
		 */
		ret = call_firmware_op(set_cpu_boot_addr, phys_cpu, boot_addr);
		if (ret && ret != -ENOSYS)
			goto fail;
		if (ret == -ENOSYS) {
			void __iomem *boot_reg = cpu_boot_reg(phys_cpu);

			if (IS_ERR(boot_reg)) {
				ret = PTR_ERR(boot_reg);
				goto fail;
			}
			__raw_writel(boot_addr, cpu_boot_reg(phys_cpu));
		}

		call_firmware_op(cpu_boot, phys_cpu);

		arch_send_wakeup_ipi_mask(cpumask_of(cpu));

		if (pen_release == -1)
			break;

		udelay(10);
	}

	/*
	 * now the secondary core is starting up let it run its
	 * calibrations, then wait for it to finish
	 */
fail:
	spin_unlock(&boot_lock);

	return pen_release != -1 ? ret : 0;
}

/*
 * Initialise the CPU possible map early - this describes the CPUs
 * which may be present or become present in the system.
 */

static void __init exynos_smp_init_cpus(void)
{
	void __iomem *scu_base = scu_base_addr();
	unsigned int i, ncores;

	if (read_cpuid_part() == ARM_CPU_PART_CORTEX_A9)
		ncores = scu_base ? scu_get_core_count(scu_base) : 1;
	else
		/*
		 * CPU Nodes are passed thru DT and set_cpu_possible
		 * is set by "arm_dt_init_cpu_maps".
		 */
		return;

	/* sanity check */
	if (ncores > nr_cpu_ids) {
		pr_warn("SMP: %u cores greater than maximum (%u), clipping\n",
			ncores, nr_cpu_ids);
		ncores = nr_cpu_ids;
	}

	for (i = 0; i < ncores; i++)
		set_cpu_possible(i, true);
}

static void __init exynos_smp_prepare_cpus(unsigned int max_cpus)
{
	int i;

	exynos_sysram_init();
<<<<<<< HEAD

	if (read_cpuid_part_number() == ARM_CPU_PART_CORTEX_A9)
		scu_enable(scu_base_addr());

=======

	if (read_cpuid_part() == ARM_CPU_PART_CORTEX_A9)
		scu_enable(scu_base_addr());

>>>>>>> 3bb70de6
	/*
	 * Write the address of secondary startup into the
	 * system-wide flags register. The boot monitor waits
	 * until it receives a soft interrupt, and then the
	 * secondary CPU branches to this address.
	 *
	 * Try using firmware operation first and fall back to
	 * boot register if it fails.
	 */
	for (i = 1; i < max_cpus; ++i) {
		unsigned long phys_cpu;
		unsigned long boot_addr;
		int ret;

		phys_cpu = cpu_logical_map(i);
		boot_addr = virt_to_phys(exynos4_secondary_startup);

		ret = call_firmware_op(set_cpu_boot_addr, phys_cpu, boot_addr);
		if (ret && ret != -ENOSYS)
			break;
		if (ret == -ENOSYS) {
			void __iomem *boot_reg = cpu_boot_reg(phys_cpu);

			if (IS_ERR(boot_reg))
				break;
			__raw_writel(boot_addr, cpu_boot_reg(phys_cpu));
		}
	}
}

struct smp_operations exynos_smp_ops __initdata = {
	.smp_init_cpus		= exynos_smp_init_cpus,
	.smp_prepare_cpus	= exynos_smp_prepare_cpus,
	.smp_secondary_init	= exynos_secondary_init,
	.smp_boot_secondary	= exynos_boot_secondary,
#ifdef CONFIG_HOTPLUG_CPU
	.cpu_die		= exynos_cpu_die,
#endif
};<|MERGE_RESOLUTION|>--- conflicted
+++ resolved
@@ -213,17 +213,10 @@
 	int i;
 
 	exynos_sysram_init();
-<<<<<<< HEAD
-
-	if (read_cpuid_part_number() == ARM_CPU_PART_CORTEX_A9)
-		scu_enable(scu_base_addr());
-
-=======
 
 	if (read_cpuid_part() == ARM_CPU_PART_CORTEX_A9)
 		scu_enable(scu_base_addr());
 
->>>>>>> 3bb70de6
 	/*
 	 * Write the address of secondary startup into the
 	 * system-wide flags register. The boot monitor waits
