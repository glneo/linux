--- conflicted
+++ resolved
@@ -272,12 +272,8 @@
 	return f2fs_find_entry(dir, &dotdot, p);
 }
 
-<<<<<<< HEAD
-ino_t f2fs_inode_by_name(struct inode *dir, struct qstr *qstr,
+ino_t f2fs_inode_by_name(struct inode *dir, const struct qstr *qstr,
 							struct page **page)
-=======
-ino_t f2fs_inode_by_name(struct inode *dir, const struct qstr *qstr)
->>>>>>> 19a6d89d
 {
 	ino_t res = 0;
 	struct f2fs_dir_entry *de;
