/*
 * coretemp.c - Linux kernel module for hardware monitoring
 *
 * Copyright (C) 2007 Rudolf Marek <r.marek@assembler.cz>
 *
 * Inspired from many hwmon drivers
 *
 * This program is free software; you can redistribute it and/or modify
 * it under the terms of the GNU General Public License as published by
 * the Free Software Foundation; version 2 of the License.
 *
 * This program is distributed in the hope that it will be useful,
 * but WITHOUT ANY WARRANTY; without even the implied warranty of
 * MERCHANTABILITY or FITNESS FOR A PARTICULAR PURPOSE.  See the
 * GNU General Public License for more details.
 *
 * You should have received a copy of the GNU General Public License
 * along with this program; if not, write to the Free Software
 * Foundation, Inc., 51 Franklin Street, Fifth Floor, Boston, MA
 * 02110-1301 USA.
 */

#define pr_fmt(fmt) KBUILD_MODNAME ": " fmt

#include <linux/module.h>
#include <linux/init.h>
#include <linux/slab.h>
#include <linux/jiffies.h>
#include <linux/hwmon.h>
#include <linux/sysfs.h>
#include <linux/hwmon-sysfs.h>
#include <linux/err.h>
#include <linux/mutex.h>
#include <linux/list.h>
#include <linux/platform_device.h>
#include <linux/cpu.h>
#include <linux/pci.h>
#include <linux/smp.h>
#include <linux/moduleparam.h>
#include <asm/msr.h>
#include <asm/processor.h>

#define DRVNAME	"coretemp"

/*
 * force_tjmax only matters when TjMax can't be read from the CPU itself.
 * When set, it replaces the driver's suboptimal heuristic.
 */
static int force_tjmax;
module_param_named(tjmax, force_tjmax, int, 0444);
MODULE_PARM_DESC(tjmax, "TjMax value in degrees Celsius");

#define BASE_SYSFS_ATTR_NO	2	/* Sysfs Base attr no for coretemp */
#define NUM_REAL_CORES		16	/* Number of Real cores per cpu */
#define CORETEMP_NAME_LENGTH	17	/* String Length of attrs */
#define MAX_CORE_ATTRS		4	/* Maximum no of basic attrs */
<<<<<<< HEAD
#define MAX_THRESH_ATTRS	3	/* Maximum no of Threshold attrs */
#define TOTAL_ATTRS		(MAX_CORE_ATTRS + MAX_THRESH_ATTRS)
=======
#define TOTAL_ATTRS		(MAX_CORE_ATTRS + 1)
>>>>>>> 3ee72ca9
#define MAX_CORE_DATA		(NUM_REAL_CORES + BASE_SYSFS_ATTR_NO)

#ifdef CONFIG_SMP
#define TO_PHYS_ID(cpu)		cpu_data(cpu).phys_proc_id
#define TO_CORE_ID(cpu)		cpu_data(cpu).cpu_core_id
#define TO_ATTR_NO(cpu)		(TO_CORE_ID(cpu) + BASE_SYSFS_ATTR_NO)
#define for_each_sibling(i, cpu)	for_each_cpu(i, cpu_sibling_mask(cpu))
#else
#define TO_PHYS_ID(cpu)		(cpu)
#define TO_CORE_ID(cpu)		(cpu)
#define TO_ATTR_NO(cpu)		(cpu)
#define for_each_sibling(i, cpu)	for (i = 0; false; )
#endif

/*
 * Per-Core Temperature Data
 * @last_updated: The time when the current temperature value was updated
 *		earlier (in jiffies).
 * @cpu_core_id: The CPU Core from which temperature values should be read
 *		This value is passed as "id" field to rdmsr/wrmsr functions.
 * @status_reg: One of IA32_THERM_STATUS or IA32_PACKAGE_THERM_STATUS,
 *		from where the temperature values should be read.
<<<<<<< HEAD
 * @intrpt_reg: One of IA32_THERM_INTERRUPT or IA32_PACKAGE_THERM_INTERRUPT,
 *		from where the thresholds are read.
=======
>>>>>>> 3ee72ca9
 * @attr_size:  Total number of pre-core attrs displayed in the sysfs.
 * @is_pkg_data: If this is 1, the temp_data holds pkgtemp data.
 *		Otherwise, temp_data holds coretemp data.
 * @valid: If this is 1, the current temperature is valid.
 */
struct temp_data {
	int temp;
	int ttarget;
	int tmin;
	int tjmax;
	unsigned long last_updated;
	unsigned int cpu;
	u32 cpu_core_id;
	u32 status_reg;
<<<<<<< HEAD
	u32 intrpt_reg;
=======
>>>>>>> 3ee72ca9
	int attr_size;
	bool is_pkg_data;
	bool valid;
	struct sensor_device_attribute sd_attrs[TOTAL_ATTRS];
	char attr_name[TOTAL_ATTRS][CORETEMP_NAME_LENGTH];
	struct mutex update_lock;
};

/* Platform Data per Physical CPU */
struct platform_data {
	struct device *hwmon_dev;
	u16 phys_proc_id;
	struct temp_data *core_data[MAX_CORE_DATA];
	struct device_attribute name_attr;
};

struct pdev_entry {
	struct list_head list;
	struct platform_device *pdev;
	u16 phys_proc_id;
};

static LIST_HEAD(pdev_list);
static DEFINE_MUTEX(pdev_list_mutex);

static ssize_t show_name(struct device *dev,
			struct device_attribute *devattr, char *buf)
{
	return sprintf(buf, "%s\n", DRVNAME);
}

static ssize_t show_label(struct device *dev,
				struct device_attribute *devattr, char *buf)
{
	struct sensor_device_attribute *attr = to_sensor_dev_attr(devattr);
	struct platform_data *pdata = dev_get_drvdata(dev);
	struct temp_data *tdata = pdata->core_data[attr->index];

	if (tdata->is_pkg_data)
		return sprintf(buf, "Physical id %u\n", pdata->phys_proc_id);

	return sprintf(buf, "Core %u\n", tdata->cpu_core_id);
}

static ssize_t show_crit_alarm(struct device *dev,
				struct device_attribute *devattr, char *buf)
{
	u32 eax, edx;
	struct sensor_device_attribute *attr = to_sensor_dev_attr(devattr);
	struct platform_data *pdata = dev_get_drvdata(dev);
	struct temp_data *tdata = pdata->core_data[attr->index];

	rdmsr_on_cpu(tdata->cpu, tdata->status_reg, &eax, &edx);

	return sprintf(buf, "%d\n", (eax >> 5) & 1);
}

static ssize_t show_max_alarm(struct device *dev,
				struct device_attribute *devattr, char *buf)
{
	u32 eax, edx;
	struct sensor_device_attribute *attr = to_sensor_dev_attr(devattr);
	struct platform_data *pdata = dev_get_drvdata(dev);
	struct temp_data *tdata = pdata->core_data[attr->index];

	rdmsr_on_cpu(tdata->cpu, tdata->status_reg, &eax, &edx);

	return sprintf(buf, "%d\n", !!(eax & THERM_STATUS_THRESHOLD1));
}

static ssize_t show_tjmax(struct device *dev,
			struct device_attribute *devattr, char *buf)
{
	struct sensor_device_attribute *attr = to_sensor_dev_attr(devattr);
	struct platform_data *pdata = dev_get_drvdata(dev);

	return sprintf(buf, "%d\n", pdata->core_data[attr->index]->tjmax);
}

static ssize_t show_ttarget(struct device *dev,
				struct device_attribute *devattr, char *buf)
{
	struct sensor_device_attribute *attr = to_sensor_dev_attr(devattr);
	struct platform_data *pdata = dev_get_drvdata(dev);

	return sprintf(buf, "%d\n", pdata->core_data[attr->index]->ttarget);
}

static ssize_t store_ttarget(struct device *dev,
				struct device_attribute *devattr,
				const char *buf, size_t count)
{
	struct platform_data *pdata = dev_get_drvdata(dev);
	struct sensor_device_attribute *attr = to_sensor_dev_attr(devattr);
	struct temp_data *tdata = pdata->core_data[attr->index];
	u32 eax, edx;
	unsigned long val;
	int diff;

	if (strict_strtoul(buf, 10, &val))
		return -EINVAL;

	/*
	 * THERM_MASK_THRESHOLD1 is 7 bits wide. Values are entered in terms
	 * of milli degree celsius. Hence don't accept val > (127 * 1000)
	 */
	if (val > tdata->tjmax || val > 127000)
		return -EINVAL;

	diff = (tdata->tjmax - val) / 1000;

	mutex_lock(&tdata->update_lock);
	rdmsr_on_cpu(tdata->cpu, tdata->intrpt_reg, &eax, &edx);
	eax = (eax & ~THERM_MASK_THRESHOLD1) |
				(diff << THERM_SHIFT_THRESHOLD1);
	wrmsr_on_cpu(tdata->cpu, tdata->intrpt_reg, eax, edx);
	tdata->ttarget = val;
	mutex_unlock(&tdata->update_lock);

	return count;
}

static ssize_t show_tmin(struct device *dev,
			struct device_attribute *devattr, char *buf)
{
	struct sensor_device_attribute *attr = to_sensor_dev_attr(devattr);
	struct platform_data *pdata = dev_get_drvdata(dev);

	return sprintf(buf, "%d\n", pdata->core_data[attr->index]->tmin);
}

static ssize_t store_tmin(struct device *dev,
				struct device_attribute *devattr,
				const char *buf, size_t count)
{
	struct platform_data *pdata = dev_get_drvdata(dev);
	struct sensor_device_attribute *attr = to_sensor_dev_attr(devattr);
	struct temp_data *tdata = pdata->core_data[attr->index];
	u32 eax, edx;
	unsigned long val;
	int diff;

	if (strict_strtoul(buf, 10, &val))
		return -EINVAL;

	/*
	 * THERM_MASK_THRESHOLD0 is 7 bits wide. Values are entered in terms
	 * of milli degree celsius. Hence don't accept val > (127 * 1000)
	 */
	if (val > tdata->tjmax || val > 127000)
		return -EINVAL;

	diff = (tdata->tjmax - val) / 1000;

	mutex_lock(&tdata->update_lock);
	rdmsr_on_cpu(tdata->cpu, tdata->intrpt_reg, &eax, &edx);
	eax = (eax & ~THERM_MASK_THRESHOLD0) |
				(diff << THERM_SHIFT_THRESHOLD0);
	wrmsr_on_cpu(tdata->cpu, tdata->intrpt_reg, eax, edx);
	tdata->tmin = val;
	mutex_unlock(&tdata->update_lock);

	return count;
}

static ssize_t show_temp(struct device *dev,
			struct device_attribute *devattr, char *buf)
{
	u32 eax, edx;
	struct sensor_device_attribute *attr = to_sensor_dev_attr(devattr);
	struct platform_data *pdata = dev_get_drvdata(dev);
	struct temp_data *tdata = pdata->core_data[attr->index];

	mutex_lock(&tdata->update_lock);

	/* Check whether the time interval has elapsed */
	if (!tdata->valid || time_after(jiffies, tdata->last_updated + HZ)) {
		rdmsr_on_cpu(tdata->cpu, tdata->status_reg, &eax, &edx);
		tdata->valid = 0;
		/* Check whether the data is valid */
		if (eax & 0x80000000) {
			tdata->temp = tdata->tjmax -
					((eax >> 16) & 0x7f) * 1000;
			tdata->valid = 1;
		}
		tdata->last_updated = jiffies;
	}

	mutex_unlock(&tdata->update_lock);
	return tdata->valid ? sprintf(buf, "%d\n", tdata->temp) : -EAGAIN;
}

static int adjust_tjmax(struct cpuinfo_x86 *c, u32 id, struct device *dev)
{
	/* The 100C is default for both mobile and non mobile CPUs */

	int tjmax = 100000;
	int tjmax_ee = 85000;
	int usemsr_ee = 1;
	int err;
	u32 eax, edx;
	struct pci_dev *host_bridge;

	/* Early chips have no MSR for TjMax */

	if (c->x86_model == 0xf && c->x86_mask < 4)
		usemsr_ee = 0;

	/* Atom CPUs */

	if (c->x86_model == 0x1c) {
		usemsr_ee = 0;

		host_bridge = pci_get_bus_and_slot(0, PCI_DEVFN(0, 0));

		if (host_bridge && host_bridge->vendor == PCI_VENDOR_ID_INTEL
		    && (host_bridge->device == 0xa000	/* NM10 based nettop */
		    || host_bridge->device == 0xa010))	/* NM10 based netbook */
			tjmax = 100000;
		else
			tjmax = 90000;

		pci_dev_put(host_bridge);
	}

	if (c->x86_model > 0xe && usemsr_ee) {
		u8 platform_id;

		/*
		 * Now we can detect the mobile CPU using Intel provided table
		 * http://softwarecommunity.intel.com/Wiki/Mobility/720.htm
		 * For Core2 cores, check MSR 0x17, bit 28 1 = Mobile CPU
		 */
		err = rdmsr_safe_on_cpu(id, 0x17, &eax, &edx);
		if (err) {
			dev_warn(dev,
				 "Unable to access MSR 0x17, assuming desktop"
				 " CPU\n");
			usemsr_ee = 0;
		} else if (c->x86_model < 0x17 && !(eax & 0x10000000)) {
			/*
			 * Trust bit 28 up to Penryn, I could not find any
			 * documentation on that; if you happen to know
			 * someone at Intel please ask
			 */
			usemsr_ee = 0;
		} else {
			/* Platform ID bits 52:50 (EDX starts at bit 32) */
			platform_id = (edx >> 18) & 0x7;

			/*
			 * Mobile Penryn CPU seems to be platform ID 7 or 5
			 * (guesswork)
			 */
			if (c->x86_model == 0x17 &&
			    (platform_id == 5 || platform_id == 7)) {
				/*
				 * If MSR EE bit is set, set it to 90 degrees C,
				 * otherwise 105 degrees C
				 */
				tjmax_ee = 90000;
				tjmax = 105000;
			}
		}
	}

	if (usemsr_ee) {
		err = rdmsr_safe_on_cpu(id, 0xee, &eax, &edx);
		if (err) {
			dev_warn(dev,
				 "Unable to access MSR 0xEE, for Tjmax, left"
				 " at default\n");
		} else if (eax & 0x40000000) {
			tjmax = tjmax_ee;
		}
	} else if (tjmax == 100000) {
		/*
		 * If we don't use msr EE it means we are desktop CPU
		 * (with exeception of Atom)
		 */
		dev_warn(dev, "Using relative temperature scale!\n");
	}

	return tjmax;
}

static int get_tjmax(struct cpuinfo_x86 *c, u32 id, struct device *dev)
{
	int err;
	u32 eax, edx;
	u32 val;

	/*
	 * A new feature of current Intel(R) processors, the
	 * IA32_TEMPERATURE_TARGET contains the TjMax value
	 */
	err = rdmsr_safe_on_cpu(id, MSR_IA32_TEMPERATURE_TARGET, &eax, &edx);
	if (err) {
		if (c->x86_model > 0xe && c->x86_model != 0x1c)
			dev_warn(dev, "Unable to read TjMax from CPU %u\n", id);
	} else {
		val = (eax >> 16) & 0xff;
		/*
		 * If the TjMax is not plausible, an assumption
		 * will be used
		 */
		if (val) {
			dev_dbg(dev, "TjMax is %d degrees C\n", val);
			return val * 1000;
		}
	}

	if (force_tjmax) {
		dev_notice(dev, "TjMax forced to %d degrees C by user\n",
			   force_tjmax);
		return force_tjmax * 1000;
	}

	/*
	 * An assumption is made for early CPUs and unreadable MSR.
	 * NOTE: the calculated value may not be correct.
	 */
	return adjust_tjmax(c, id, dev);
}

static void __devinit get_ucode_rev_on_cpu(void *edx)
{
	u32 eax;

	wrmsr(MSR_IA32_UCODE_REV, 0, 0);
	sync_core();
	rdmsr(MSR_IA32_UCODE_REV, eax, *(u32 *)edx);
}

static int create_name_attr(struct platform_data *pdata, struct device *dev)
{
	sysfs_attr_init(&pdata->name_attr.attr);
	pdata->name_attr.attr.name = "name";
	pdata->name_attr.attr.mode = S_IRUGO;
	pdata->name_attr.show = show_name;
	return device_create_file(dev, &pdata->name_attr);
}

static int create_core_attrs(struct temp_data *tdata, struct device *dev,
				int attr_no)
{
	int err, i;
<<<<<<< HEAD
	static ssize_t (*rd_ptr[TOTAL_ATTRS]) (struct device *dev,
			struct device_attribute *devattr, char *buf) = {
			show_label, show_crit_alarm, show_temp, show_tjmax,
			show_max_alarm, show_ttarget, show_tmin };
	static ssize_t (*rw_ptr[TOTAL_ATTRS]) (struct device *dev,
			struct device_attribute *devattr, const char *buf,
			size_t count) = { NULL, NULL, NULL, NULL, NULL,
					store_ttarget, store_tmin };
	static const char *names[TOTAL_ATTRS] = {
					"temp%d_label", "temp%d_crit_alarm",
					"temp%d_input", "temp%d_crit",
					"temp%d_max_alarm", "temp%d_max",
					"temp%d_max_hyst" };
=======
	static ssize_t (*const rd_ptr[TOTAL_ATTRS]) (struct device *dev,
			struct device_attribute *devattr, char *buf) = {
			show_label, show_crit_alarm, show_temp, show_tjmax,
			show_ttarget };
	static const char *const names[TOTAL_ATTRS] = {
					"temp%d_label", "temp%d_crit_alarm",
					"temp%d_input", "temp%d_crit",
					"temp%d_max" };
>>>>>>> 3ee72ca9

	for (i = 0; i < tdata->attr_size; i++) {
		snprintf(tdata->attr_name[i], CORETEMP_NAME_LENGTH, names[i],
			attr_no);
		sysfs_attr_init(&tdata->sd_attrs[i].dev_attr.attr);
		tdata->sd_attrs[i].dev_attr.attr.name = tdata->attr_name[i];
		tdata->sd_attrs[i].dev_attr.attr.mode = S_IRUGO;
		if (rw_ptr[i]) {
			tdata->sd_attrs[i].dev_attr.attr.mode |= S_IWUSR;
			tdata->sd_attrs[i].dev_attr.store = rw_ptr[i];
		}
		tdata->sd_attrs[i].dev_attr.show = rd_ptr[i];
		tdata->sd_attrs[i].index = attr_no;
		err = device_create_file(dev, &tdata->sd_attrs[i].dev_attr);
		if (err)
			goto exit_free;
	}
	return 0;

exit_free:
	while (--i >= 0)
		device_remove_file(dev, &tdata->sd_attrs[i].dev_attr);
	return err;
}


<<<<<<< HEAD
static int __devinit chk_ucode_version(struct platform_device *pdev)
=======
static int __cpuinit chk_ucode_version(unsigned int cpu)
>>>>>>> 3ee72ca9
{
	struct cpuinfo_x86 *c = &cpu_data(cpu);
	int err;
	u32 edx;

	/*
	 * Check if we have problem with errata AE18 of Core processors:
	 * Readings might stop update when processor visited too deep sleep,
	 * fixed for stepping D0 (6EC).
	 */
	if (c->x86_model == 0xe && c->x86_mask < 0xc) {
		/* check for microcode update */
		err = smp_call_function_single(cpu, get_ucode_rev_on_cpu,
					       &edx, 1);
		if (err) {
			pr_err("Cannot determine microcode revision of "
			       "CPU#%u (%d)!\n", cpu, err);
			return -ENODEV;
		} else if (edx < 0x39) {
			pr_err("Errata AE18 not fixed, update BIOS or "
			       "microcode of the CPU!\n");
			return -ENODEV;
		}
	}
	return 0;
}

static struct platform_device *coretemp_get_pdev(unsigned int cpu)
{
	u16 phys_proc_id = TO_PHYS_ID(cpu);
	struct pdev_entry *p;

	mutex_lock(&pdev_list_mutex);

	list_for_each_entry(p, &pdev_list, list)
		if (p->phys_proc_id == phys_proc_id) {
			mutex_unlock(&pdev_list_mutex);
			return p->pdev;
		}

	mutex_unlock(&pdev_list_mutex);
	return NULL;
}

static struct temp_data *init_temp_data(unsigned int cpu, int pkg_flag)
{
	struct temp_data *tdata;

	tdata = kzalloc(sizeof(struct temp_data), GFP_KERNEL);
	if (!tdata)
		return NULL;

	tdata->status_reg = pkg_flag ? MSR_IA32_PACKAGE_THERM_STATUS :
							MSR_IA32_THERM_STATUS;
	tdata->intrpt_reg = pkg_flag ? MSR_IA32_PACKAGE_THERM_INTERRUPT :
						MSR_IA32_THERM_INTERRUPT;
	tdata->is_pkg_data = pkg_flag;
	tdata->cpu = cpu;
	tdata->cpu_core_id = TO_CORE_ID(cpu);
	tdata->attr_size = MAX_CORE_ATTRS;
	mutex_init(&tdata->update_lock);
	return tdata;
}

static int create_core_data(struct platform_device *pdev,
				unsigned int cpu, int pkg_flag)
{
	struct temp_data *tdata;
	struct platform_data *pdata = platform_get_drvdata(pdev);
	struct cpuinfo_x86 *c = &cpu_data(cpu);
	u32 eax, edx;
	int err, attr_no;

	/*
	 * Find attr number for sysfs:
	 * We map the attr number to core id of the CPU
	 * The attr number is always core id + 2
	 * The Pkgtemp will always show up as temp1_*, if available
	 */
	attr_no = pkg_flag ? 1 : TO_ATTR_NO(cpu);

	if (attr_no > MAX_CORE_DATA - 1)
		return -ERANGE;

	/*
	 * Provide a single set of attributes for all HT siblings of a core
	 * to avoid duplicate sensors (the processor ID and core ID of all
	 * HT siblings of a core are the same).
	 * Skip if a HT sibling of this core is already registered.
	 * This is not an error.
	 */
	if (pdata->core_data[attr_no] != NULL)
		return 0;

	tdata = init_temp_data(cpu, pkg_flag);
	if (!tdata)
		return -ENOMEM;

	/* Test if we can access the status register */
	err = rdmsr_safe_on_cpu(cpu, tdata->status_reg, &eax, &edx);
	if (err)
		goto exit_free;

	/* We can access status register. Get Critical Temperature */
	tdata->tjmax = get_tjmax(c, cpu, &pdev->dev);

	/*
	 * Read the still undocumented bits 8:15 of IA32_TEMPERATURE_TARGET.
	 * The target temperature is available on older CPUs but not in this
	 * register. Atoms don't have the register at all.
	 */
	if (c->x86_model > 0xe && c->x86_model != 0x1c) {
		err = rdmsr_safe_on_cpu(cpu, MSR_IA32_TEMPERATURE_TARGET,
					&eax, &edx);
		if (!err) {
			tdata->ttarget
			  = tdata->tjmax - ((eax >> 8) & 0xff) * 1000;
			tdata->attr_size++;
		}
	}

<<<<<<< HEAD
	/*
	 * Test if we can access the intrpt register. If so, increase the
	 * 'size' enough to have ttarget/tmin/max_alarm interfaces.
	 * Initialize ttarget with bits 16:22 of MSR_IA32_THERM_INTERRUPT
	 */
	err = rdmsr_safe_on_cpu(cpu, tdata->intrpt_reg, &eax, &edx);
	if (!err) {
		tdata->attr_size += MAX_THRESH_ATTRS;
		tdata->tmin = tdata->tjmax -
			      ((eax & THERM_MASK_THRESHOLD0) >>
			       THERM_SHIFT_THRESHOLD0) * 1000;
		tdata->ttarget = tdata->tjmax -
				 ((eax & THERM_MASK_THRESHOLD1) >>
				  THERM_SHIFT_THRESHOLD1) * 1000;
	}

=======
>>>>>>> 3ee72ca9
	pdata->core_data[attr_no] = tdata;

	/* Create sysfs interfaces */
	err = create_core_attrs(tdata, &pdev->dev, attr_no);
	if (err)
		goto exit_free;

	return 0;
exit_free:
	pdata->core_data[attr_no] = NULL;
	kfree(tdata);
	return err;
}

static void coretemp_add_core(unsigned int cpu, int pkg_flag)
{
	struct platform_device *pdev = coretemp_get_pdev(cpu);
	int err;

	if (!pdev)
		return;

	err = create_core_data(pdev, cpu, pkg_flag);
	if (err)
		dev_err(&pdev->dev, "Adding Core %u failed\n", cpu);
}

static void coretemp_remove_core(struct platform_data *pdata,
				struct device *dev, int indx)
{
	int i;
	struct temp_data *tdata = pdata->core_data[indx];

	/* Remove the sysfs attributes */
	for (i = 0; i < tdata->attr_size; i++)
		device_remove_file(dev, &tdata->sd_attrs[i].dev_attr);

	kfree(pdata->core_data[indx]);
	pdata->core_data[indx] = NULL;
}

static int __devinit coretemp_probe(struct platform_device *pdev)
{
	struct platform_data *pdata;
	int err;

	/* Initialize the per-package data structures */
	pdata = kzalloc(sizeof(struct platform_data), GFP_KERNEL);
	if (!pdata)
		return -ENOMEM;

	err = create_name_attr(pdata, &pdev->dev);
	if (err)
		goto exit_free;

	pdata->phys_proc_id = pdev->id;
	platform_set_drvdata(pdev, pdata);

	pdata->hwmon_dev = hwmon_device_register(&pdev->dev);
	if (IS_ERR(pdata->hwmon_dev)) {
		err = PTR_ERR(pdata->hwmon_dev);
		dev_err(&pdev->dev, "Class registration failed (%d)\n", err);
		goto exit_name;
	}
	return 0;

exit_name:
	device_remove_file(&pdev->dev, &pdata->name_attr);
	platform_set_drvdata(pdev, NULL);
exit_free:
	kfree(pdata);
	return err;
}

static int __devexit coretemp_remove(struct platform_device *pdev)
{
	struct platform_data *pdata = platform_get_drvdata(pdev);
	int i;

	for (i = MAX_CORE_DATA - 1; i >= 0; --i)
		if (pdata->core_data[i])
			coretemp_remove_core(pdata, &pdev->dev, i);

	device_remove_file(&pdev->dev, &pdata->name_attr);
	hwmon_device_unregister(pdata->hwmon_dev);
	platform_set_drvdata(pdev, NULL);
	kfree(pdata);
	return 0;
}

static struct platform_driver coretemp_driver = {
	.driver = {
		.owner = THIS_MODULE,
		.name = DRVNAME,
	},
	.probe = coretemp_probe,
	.remove = __devexit_p(coretemp_remove),
};

static int __cpuinit coretemp_device_add(unsigned int cpu)
{
	int err;
	struct platform_device *pdev;
	struct pdev_entry *pdev_entry;

	mutex_lock(&pdev_list_mutex);

	pdev = platform_device_alloc(DRVNAME, TO_PHYS_ID(cpu));
	if (!pdev) {
		err = -ENOMEM;
		pr_err("Device allocation failed\n");
		goto exit;
	}

	pdev_entry = kzalloc(sizeof(struct pdev_entry), GFP_KERNEL);
	if (!pdev_entry) {
		err = -ENOMEM;
		goto exit_device_put;
	}

	err = platform_device_add(pdev);
	if (err) {
		pr_err("Device addition failed (%d)\n", err);
		goto exit_device_free;
	}

	pdev_entry->pdev = pdev;
	pdev_entry->phys_proc_id = pdev->id;

	list_add_tail(&pdev_entry->list, &pdev_list);
	mutex_unlock(&pdev_list_mutex);

	return 0;

exit_device_free:
	kfree(pdev_entry);
exit_device_put:
	platform_device_put(pdev);
exit:
	mutex_unlock(&pdev_list_mutex);
	return err;
}

static void coretemp_device_remove(unsigned int cpu)
{
	struct pdev_entry *p, *n;
	u16 phys_proc_id = TO_PHYS_ID(cpu);

	mutex_lock(&pdev_list_mutex);
	list_for_each_entry_safe(p, n, &pdev_list, list) {
		if (p->phys_proc_id != phys_proc_id)
			continue;
		platform_device_unregister(p->pdev);
		list_del(&p->list);
		kfree(p);
	}
	mutex_unlock(&pdev_list_mutex);
}

static bool is_any_core_online(struct platform_data *pdata)
{
	int i;

	/* Find online cores, except pkgtemp data */
	for (i = MAX_CORE_DATA - 1; i >= 0; --i) {
		if (pdata->core_data[i] &&
			!pdata->core_data[i]->is_pkg_data) {
			return true;
		}
	}
	return false;
}

static void __cpuinit get_core_online(unsigned int cpu)
{
	struct cpuinfo_x86 *c = &cpu_data(cpu);
	struct platform_device *pdev = coretemp_get_pdev(cpu);
	int err;

	/*
	 * CPUID.06H.EAX[0] indicates whether the CPU has thermal
	 * sensors. We check this bit only, all the early CPUs
	 * without thermal sensors will be filtered out.
	 */
	if (!cpu_has(c, X86_FEATURE_DTS))
		return;

	if (!pdev) {
		/* Check the microcode version of the CPU */
		if (chk_ucode_version(cpu))
			return;

		/*
		 * Alright, we have DTS support.
		 * We are bringing the _first_ core in this pkg
		 * online. So, initialize per-pkg data structures and
		 * then bring this core online.
		 */
		err = coretemp_device_add(cpu);
		if (err)
			return;
		/*
		 * Check whether pkgtemp support is available.
		 * If so, add interfaces for pkgtemp.
		 */
		if (cpu_has(c, X86_FEATURE_PTS))
			coretemp_add_core(cpu, 1);
	}
	/*
	 * Physical CPU device already exists.
	 * So, just add interfaces for this core.
	 */
	coretemp_add_core(cpu, 0);
}

static void __cpuinit put_core_offline(unsigned int cpu)
{
	int i, indx;
	struct platform_data *pdata;
	struct platform_device *pdev = coretemp_get_pdev(cpu);

	/* If the physical CPU device does not exist, just return */
	if (!pdev)
		return;

	pdata = platform_get_drvdata(pdev);

	indx = TO_ATTR_NO(cpu);

	if (pdata->core_data[indx] && pdata->core_data[indx]->cpu == cpu)
		coretemp_remove_core(pdata, &pdev->dev, indx);

	/*
	 * If a HT sibling of a core is taken offline, but another HT sibling
	 * of the same core is still online, register the alternate sibling.
	 * This ensures that exactly one set of attributes is provided as long
	 * as at least one HT sibling of a core is online.
	 */
	for_each_sibling(i, cpu) {
		if (i != cpu) {
			get_core_online(i);
			/*
			 * Display temperature sensor data for one HT sibling
			 * per core only, so abort the loop after one such
			 * sibling has been found.
			 */
			break;
		}
	}
	/*
	 * If all cores in this pkg are offline, remove the device.
	 * coretemp_device_remove calls unregister_platform_device,
	 * which in turn calls coretemp_remove. This removes the
	 * pkgtemp entry and does other clean ups.
	 */
	if (!is_any_core_online(pdata))
		coretemp_device_remove(cpu);
}

static int __cpuinit coretemp_cpu_callback(struct notifier_block *nfb,
				 unsigned long action, void *hcpu)
{
	unsigned int cpu = (unsigned long) hcpu;

	switch (action) {
	case CPU_ONLINE:
	case CPU_DOWN_FAILED:
		get_core_online(cpu);
		break;
	case CPU_DOWN_PREPARE:
		put_core_offline(cpu);
		break;
	}
	return NOTIFY_OK;
}

static struct notifier_block coretemp_cpu_notifier __refdata = {
	.notifier_call = coretemp_cpu_callback,
};

static int __init coretemp_init(void)
{
	int i, err = -ENODEV;

	/* quick check if we run Intel */
	if (cpu_data(0).x86_vendor != X86_VENDOR_INTEL)
		goto exit;

	err = platform_driver_register(&coretemp_driver);
	if (err)
		goto exit;

	for_each_online_cpu(i)
		get_core_online(i);

#ifndef CONFIG_HOTPLUG_CPU
	if (list_empty(&pdev_list)) {
		err = -ENODEV;
		goto exit_driver_unreg;
	}
#endif

	register_hotcpu_notifier(&coretemp_cpu_notifier);
	return 0;

#ifndef CONFIG_HOTPLUG_CPU
exit_driver_unreg:
	platform_driver_unregister(&coretemp_driver);
#endif
exit:
	return err;
}

static void __exit coretemp_exit(void)
{
	struct pdev_entry *p, *n;

	unregister_hotcpu_notifier(&coretemp_cpu_notifier);
	mutex_lock(&pdev_list_mutex);
	list_for_each_entry_safe(p, n, &pdev_list, list) {
		platform_device_unregister(p->pdev);
		list_del(&p->list);
		kfree(p);
	}
	mutex_unlock(&pdev_list_mutex);
	platform_driver_unregister(&coretemp_driver);
}

MODULE_AUTHOR("Rudolf Marek <r.marek@assembler.cz>");
MODULE_DESCRIPTION("Intel Core temperature monitor");
MODULE_LICENSE("GPL");

module_init(coretemp_init)
module_exit(coretemp_exit)<|MERGE_RESOLUTION|>--- conflicted
+++ resolved
@@ -54,12 +54,7 @@
 #define NUM_REAL_CORES		16	/* Number of Real cores per cpu */
 #define CORETEMP_NAME_LENGTH	17	/* String Length of attrs */
 #define MAX_CORE_ATTRS		4	/* Maximum no of basic attrs */
-<<<<<<< HEAD
-#define MAX_THRESH_ATTRS	3	/* Maximum no of Threshold attrs */
-#define TOTAL_ATTRS		(MAX_CORE_ATTRS + MAX_THRESH_ATTRS)
-=======
 #define TOTAL_ATTRS		(MAX_CORE_ATTRS + 1)
->>>>>>> 3ee72ca9
 #define MAX_CORE_DATA		(NUM_REAL_CORES + BASE_SYSFS_ATTR_NO)
 
 #ifdef CONFIG_SMP
@@ -82,11 +77,6 @@
  *		This value is passed as "id" field to rdmsr/wrmsr functions.
  * @status_reg: One of IA32_THERM_STATUS or IA32_PACKAGE_THERM_STATUS,
  *		from where the temperature values should be read.
-<<<<<<< HEAD
- * @intrpt_reg: One of IA32_THERM_INTERRUPT or IA32_PACKAGE_THERM_INTERRUPT,
- *		from where the thresholds are read.
-=======
->>>>>>> 3ee72ca9
  * @attr_size:  Total number of pre-core attrs displayed in the sysfs.
  * @is_pkg_data: If this is 1, the temp_data holds pkgtemp data.
  *		Otherwise, temp_data holds coretemp data.
@@ -95,16 +85,11 @@
 struct temp_data {
 	int temp;
 	int ttarget;
-	int tmin;
 	int tjmax;
 	unsigned long last_updated;
 	unsigned int cpu;
 	u32 cpu_core_id;
 	u32 status_reg;
-<<<<<<< HEAD
-	u32 intrpt_reg;
-=======
->>>>>>> 3ee72ca9
 	int attr_size;
 	bool is_pkg_data;
 	bool valid;
@@ -162,112 +147,22 @@
 	return sprintf(buf, "%d\n", (eax >> 5) & 1);
 }
 
-static ssize_t show_max_alarm(struct device *dev,
-				struct device_attribute *devattr, char *buf)
-{
-	u32 eax, edx;
+static ssize_t show_tjmax(struct device *dev,
+			struct device_attribute *devattr, char *buf)
+{
 	struct sensor_device_attribute *attr = to_sensor_dev_attr(devattr);
 	struct platform_data *pdata = dev_get_drvdata(dev);
-	struct temp_data *tdata = pdata->core_data[attr->index];
-
-	rdmsr_on_cpu(tdata->cpu, tdata->status_reg, &eax, &edx);
-
-	return sprintf(buf, "%d\n", !!(eax & THERM_STATUS_THRESHOLD1));
-}
-
-static ssize_t show_tjmax(struct device *dev,
-			struct device_attribute *devattr, char *buf)
+
+	return sprintf(buf, "%d\n", pdata->core_data[attr->index]->tjmax);
+}
+
+static ssize_t show_ttarget(struct device *dev,
+				struct device_attribute *devattr, char *buf)
 {
 	struct sensor_device_attribute *attr = to_sensor_dev_attr(devattr);
 	struct platform_data *pdata = dev_get_drvdata(dev);
 
-	return sprintf(buf, "%d\n", pdata->core_data[attr->index]->tjmax);
-}
-
-static ssize_t show_ttarget(struct device *dev,
-				struct device_attribute *devattr, char *buf)
-{
-	struct sensor_device_attribute *attr = to_sensor_dev_attr(devattr);
-	struct platform_data *pdata = dev_get_drvdata(dev);
-
 	return sprintf(buf, "%d\n", pdata->core_data[attr->index]->ttarget);
-}
-
-static ssize_t store_ttarget(struct device *dev,
-				struct device_attribute *devattr,
-				const char *buf, size_t count)
-{
-	struct platform_data *pdata = dev_get_drvdata(dev);
-	struct sensor_device_attribute *attr = to_sensor_dev_attr(devattr);
-	struct temp_data *tdata = pdata->core_data[attr->index];
-	u32 eax, edx;
-	unsigned long val;
-	int diff;
-
-	if (strict_strtoul(buf, 10, &val))
-		return -EINVAL;
-
-	/*
-	 * THERM_MASK_THRESHOLD1 is 7 bits wide. Values are entered in terms
-	 * of milli degree celsius. Hence don't accept val > (127 * 1000)
-	 */
-	if (val > tdata->tjmax || val > 127000)
-		return -EINVAL;
-
-	diff = (tdata->tjmax - val) / 1000;
-
-	mutex_lock(&tdata->update_lock);
-	rdmsr_on_cpu(tdata->cpu, tdata->intrpt_reg, &eax, &edx);
-	eax = (eax & ~THERM_MASK_THRESHOLD1) |
-				(diff << THERM_SHIFT_THRESHOLD1);
-	wrmsr_on_cpu(tdata->cpu, tdata->intrpt_reg, eax, edx);
-	tdata->ttarget = val;
-	mutex_unlock(&tdata->update_lock);
-
-	return count;
-}
-
-static ssize_t show_tmin(struct device *dev,
-			struct device_attribute *devattr, char *buf)
-{
-	struct sensor_device_attribute *attr = to_sensor_dev_attr(devattr);
-	struct platform_data *pdata = dev_get_drvdata(dev);
-
-	return sprintf(buf, "%d\n", pdata->core_data[attr->index]->tmin);
-}
-
-static ssize_t store_tmin(struct device *dev,
-				struct device_attribute *devattr,
-				const char *buf, size_t count)
-{
-	struct platform_data *pdata = dev_get_drvdata(dev);
-	struct sensor_device_attribute *attr = to_sensor_dev_attr(devattr);
-	struct temp_data *tdata = pdata->core_data[attr->index];
-	u32 eax, edx;
-	unsigned long val;
-	int diff;
-
-	if (strict_strtoul(buf, 10, &val))
-		return -EINVAL;
-
-	/*
-	 * THERM_MASK_THRESHOLD0 is 7 bits wide. Values are entered in terms
-	 * of milli degree celsius. Hence don't accept val > (127 * 1000)
-	 */
-	if (val > tdata->tjmax || val > 127000)
-		return -EINVAL;
-
-	diff = (tdata->tjmax - val) / 1000;
-
-	mutex_lock(&tdata->update_lock);
-	rdmsr_on_cpu(tdata->cpu, tdata->intrpt_reg, &eax, &edx);
-	eax = (eax & ~THERM_MASK_THRESHOLD0) |
-				(diff << THERM_SHIFT_THRESHOLD0);
-	wrmsr_on_cpu(tdata->cpu, tdata->intrpt_reg, eax, edx);
-	tdata->tmin = val;
-	mutex_unlock(&tdata->update_lock);
-
-	return count;
 }
 
 static ssize_t show_temp(struct device *dev,
@@ -452,21 +347,6 @@
 				int attr_no)
 {
 	int err, i;
-<<<<<<< HEAD
-	static ssize_t (*rd_ptr[TOTAL_ATTRS]) (struct device *dev,
-			struct device_attribute *devattr, char *buf) = {
-			show_label, show_crit_alarm, show_temp, show_tjmax,
-			show_max_alarm, show_ttarget, show_tmin };
-	static ssize_t (*rw_ptr[TOTAL_ATTRS]) (struct device *dev,
-			struct device_attribute *devattr, const char *buf,
-			size_t count) = { NULL, NULL, NULL, NULL, NULL,
-					store_ttarget, store_tmin };
-	static const char *names[TOTAL_ATTRS] = {
-					"temp%d_label", "temp%d_crit_alarm",
-					"temp%d_input", "temp%d_crit",
-					"temp%d_max_alarm", "temp%d_max",
-					"temp%d_max_hyst" };
-=======
 	static ssize_t (*const rd_ptr[TOTAL_ATTRS]) (struct device *dev,
 			struct device_attribute *devattr, char *buf) = {
 			show_label, show_crit_alarm, show_temp, show_tjmax,
@@ -475,7 +355,6 @@
 					"temp%d_label", "temp%d_crit_alarm",
 					"temp%d_input", "temp%d_crit",
 					"temp%d_max" };
->>>>>>> 3ee72ca9
 
 	for (i = 0; i < tdata->attr_size; i++) {
 		snprintf(tdata->attr_name[i], CORETEMP_NAME_LENGTH, names[i],
@@ -483,10 +362,6 @@
 		sysfs_attr_init(&tdata->sd_attrs[i].dev_attr.attr);
 		tdata->sd_attrs[i].dev_attr.attr.name = tdata->attr_name[i];
 		tdata->sd_attrs[i].dev_attr.attr.mode = S_IRUGO;
-		if (rw_ptr[i]) {
-			tdata->sd_attrs[i].dev_attr.attr.mode |= S_IWUSR;
-			tdata->sd_attrs[i].dev_attr.store = rw_ptr[i];
-		}
 		tdata->sd_attrs[i].dev_attr.show = rd_ptr[i];
 		tdata->sd_attrs[i].index = attr_no;
 		err = device_create_file(dev, &tdata->sd_attrs[i].dev_attr);
@@ -502,11 +377,7 @@
 }
 
 
-<<<<<<< HEAD
-static int __devinit chk_ucode_version(struct platform_device *pdev)
-=======
 static int __cpuinit chk_ucode_version(unsigned int cpu)
->>>>>>> 3ee72ca9
 {
 	struct cpuinfo_x86 *c = &cpu_data(cpu);
 	int err;
@@ -561,8 +432,6 @@
 
 	tdata->status_reg = pkg_flag ? MSR_IA32_PACKAGE_THERM_STATUS :
 							MSR_IA32_THERM_STATUS;
-	tdata->intrpt_reg = pkg_flag ? MSR_IA32_PACKAGE_THERM_INTERRUPT :
-						MSR_IA32_THERM_INTERRUPT;
 	tdata->is_pkg_data = pkg_flag;
 	tdata->cpu = cpu;
 	tdata->cpu_core_id = TO_CORE_ID(cpu);
@@ -628,25 +497,6 @@
 		}
 	}
 
-<<<<<<< HEAD
-	/*
-	 * Test if we can access the intrpt register. If so, increase the
-	 * 'size' enough to have ttarget/tmin/max_alarm interfaces.
-	 * Initialize ttarget with bits 16:22 of MSR_IA32_THERM_INTERRUPT
-	 */
-	err = rdmsr_safe_on_cpu(cpu, tdata->intrpt_reg, &eax, &edx);
-	if (!err) {
-		tdata->attr_size += MAX_THRESH_ATTRS;
-		tdata->tmin = tdata->tjmax -
-			      ((eax & THERM_MASK_THRESHOLD0) >>
-			       THERM_SHIFT_THRESHOLD0) * 1000;
-		tdata->ttarget = tdata->tjmax -
-				 ((eax & THERM_MASK_THRESHOLD1) >>
-				  THERM_SHIFT_THRESHOLD1) * 1000;
-	}
-
-=======
->>>>>>> 3ee72ca9
 	pdata->core_data[attr_no] = tdata;
 
 	/* Create sysfs interfaces */
