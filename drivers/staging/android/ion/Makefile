--- conflicted
+++ resolved
@@ -1,12 +1,8 @@
 obj-$(CONFIG_ION) +=	ion.o ion-ioctl.o ion_heap.o \
 			ion_page_pool.o ion_system_heap.o \
 			ion_carveout_heap.o ion_chunk_heap.o ion_cma_heap.o
-<<<<<<< HEAD
-obj-$(CONFIG_ION) += 	ion_unmapped_heap.o
-=======
 
 obj-$(CONFIG_ION_UNMAPPED_HEAP) += ion_unmapped_heap.o
->>>>>>> 3840c408
 
 obj-$(CONFIG_ION_TEST) += ion_test.o
 ifdef CONFIG_COMPAT
