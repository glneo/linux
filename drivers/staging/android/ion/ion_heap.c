/*
 * drivers/staging/android/ion/ion_heap.c
 *
 * Copyright (C) 2011 Google, Inc.
 *
 * This software is licensed under the terms of the GNU General Public
 * License version 2, as published by the Free Software Foundation, and
 * may be copied, distributed, and modified under those terms.
 *
 * This program is distributed in the hope that it will be useful,
 * but WITHOUT ANY WARRANTY; without even the implied warranty of
 * MERCHANTABILITY or FITNESS FOR A PARTICULAR PURPOSE.  See the
 * GNU General Public License for more details.
 *
 */

#include <linux/err.h>
#include <linux/freezer.h>
#include <linux/kthread.h>
#include <linux/mm.h>
#include <linux/rtmutex.h>
#include <linux/sched.h>
#include <linux/scatterlist.h>
#include <linux/vmalloc.h>
#include "ion.h"
#include "ion_priv.h"

void *ion_heap_map_kernel(struct ion_heap *heap,
			  struct ion_buffer *buffer)
{
	struct scatterlist *sg;
	int i, j;
	void *vaddr;
	pgprot_t pgprot;
	struct sg_table *table = buffer->sg_table;
	int npages = PAGE_ALIGN(buffer->size) / PAGE_SIZE;
	struct page **pages = vmalloc(sizeof(struct page *) * npages);
	struct page **tmp = pages;

	if (!pages)
		return NULL;

	if (buffer->flags & ION_FLAG_CACHED)
		pgprot = PAGE_KERNEL;
	else
		pgprot = pgprot_writecombine(PAGE_KERNEL);

	for_each_sg(table->sgl, sg, table->nents, i) {
		int npages_this_entry = PAGE_ALIGN(sg->length) / PAGE_SIZE;
		struct page *page = sg_page(sg);

		BUG_ON(i >= npages);
		for (j = 0; j < npages_this_entry; j++)
			*(tmp++) = page++;
	}
	vaddr = vmap(pages, npages, VM_MAP, pgprot);
	vfree(pages);

	if (!vaddr)
		return ERR_PTR(-ENOMEM);

	return vaddr;
}

void ion_heap_unmap_kernel(struct ion_heap *heap,
			   struct ion_buffer *buffer)
{
	vunmap(buffer->vaddr);
}

int ion_heap_map_user(struct ion_heap *heap, struct ion_buffer *buffer,
		      struct vm_area_struct *vma)
{
	struct sg_table *table = buffer->sg_table;
	unsigned long addr = vma->vm_start;
	unsigned long offset = vma->vm_pgoff * PAGE_SIZE;
	struct scatterlist *sg;
	int i;
	int ret;

	for_each_sg(table->sgl, sg, table->nents, i) {
		struct page *page = sg_page(sg);
		unsigned long remainder = vma->vm_end - addr;
		unsigned long len = sg->length;

		if (offset >= sg->length) {
			offset -= sg->length;
			continue;
		} else if (offset) {
			page += offset / PAGE_SIZE;
			len = sg->length - offset;
			offset = 0;
		}
		len = min(len, remainder);
		ret = remap_pfn_range(vma, addr, page_to_pfn(page), len,
				      vma->vm_page_prot);
		if (ret)
			return ret;
		addr += len;
		if (addr >= vma->vm_end)
			return 0;
	}
	return 0;
}

static int ion_heap_clear_pages(struct page **pages, int num, pgprot_t pgprot)
{
	void *addr = vm_map_ram(pages, num, -1, pgprot);

	if (!addr)
		return -ENOMEM;
	memset(addr, 0, PAGE_SIZE * num);
	vm_unmap_ram(addr, num);

	return 0;
}

static int ion_heap_sglist_zero(struct scatterlist *sgl, unsigned int nents,
				pgprot_t pgprot)
{
	int p = 0;
	int ret = 0;
	struct sg_page_iter piter;
	struct page *pages[32];

	for_each_sg_page(sgl, &piter, nents, 0) {
		pages[p++] = sg_page_iter_page(&piter);
		if (p == ARRAY_SIZE(pages)) {
			ret = ion_heap_clear_pages(pages, p, pgprot);
			if (ret)
				return ret;
			p = 0;
		}
	}
	if (p)
		ret = ion_heap_clear_pages(pages, p, pgprot);

	return ret;
}

int ion_heap_buffer_zero(struct ion_buffer *buffer)
{
	struct sg_table *table = buffer->sg_table;
	pgprot_t pgprot;

	if (buffer->flags & ION_FLAG_CACHED)
		pgprot = PAGE_KERNEL;
	else
		pgprot = pgprot_writecombine(PAGE_KERNEL);

	return ion_heap_sglist_zero(table->sgl, table->nents, pgprot);
}

int ion_heap_pages_zero(struct page *page, size_t size, pgprot_t pgprot)
{
	struct scatterlist sg;

	sg_init_table(&sg, 1);
	sg_set_page(&sg, page, size, 0);
	return ion_heap_sglist_zero(&sg, 1, pgprot);
}

void ion_heap_freelist_add(struct ion_heap *heap, struct ion_buffer *buffer)
{
	spin_lock(&heap->free_lock);
	list_add(&buffer->list, &heap->free_list);
	heap->free_list_size += buffer->size;
	spin_unlock(&heap->free_lock);
	wake_up(&heap->waitqueue);
}

size_t ion_heap_freelist_size(struct ion_heap *heap)
{
	size_t size;

	spin_lock(&heap->free_lock);
	size = heap->free_list_size;
	spin_unlock(&heap->free_lock);

	return size;
}

static size_t _ion_heap_freelist_drain(struct ion_heap *heap, size_t size,
				       bool skip_pools)
{
	struct ion_buffer *buffer;
	size_t total_drained = 0;

	if (ion_heap_freelist_size(heap) == 0)
		return 0;

	spin_lock(&heap->free_lock);
	if (size == 0)
		size = heap->free_list_size;

	while (!list_empty(&heap->free_list)) {
		if (total_drained >= size)
			break;
		buffer = list_first_entry(&heap->free_list, struct ion_buffer,
					  list);
		list_del(&buffer->list);
		heap->free_list_size -= buffer->size;
		if (skip_pools)
			buffer->private_flags |= ION_PRIV_FLAG_SHRINKER_FREE;
		total_drained += buffer->size;
		spin_unlock(&heap->free_lock);
		ion_buffer_destroy(buffer);
		spin_lock(&heap->free_lock);
	}
	spin_unlock(&heap->free_lock);

	return total_drained;
}

size_t ion_heap_freelist_drain(struct ion_heap *heap, size_t size)
{
	return _ion_heap_freelist_drain(heap, size, false);
}

size_t ion_heap_freelist_shrink(struct ion_heap *heap, size_t size)
{
	return _ion_heap_freelist_drain(heap, size, true);
}

static int ion_heap_deferred_free(void *data)
{
	struct ion_heap *heap = data;

	while (true) {
		struct ion_buffer *buffer;

		wait_event_freezable(heap->waitqueue,
				     ion_heap_freelist_size(heap) > 0);

		spin_lock(&heap->free_lock);
		if (list_empty(&heap->free_list)) {
			spin_unlock(&heap->free_lock);
			continue;
		}
		buffer = list_first_entry(&heap->free_list, struct ion_buffer,
					  list);
		list_del(&buffer->list);
		heap->free_list_size -= buffer->size;
		spin_unlock(&heap->free_lock);
		ion_buffer_destroy(buffer);
	}

	return 0;
}

int ion_heap_init_deferred_free(struct ion_heap *heap)
{
	struct sched_param param = { .sched_priority = 0 };

	INIT_LIST_HEAD(&heap->free_list);
	init_waitqueue_head(&heap->waitqueue);
	heap->task = kthread_run(ion_heap_deferred_free, heap,
				 "%s", heap->name);
	if (IS_ERR(heap->task)) {
		pr_err("%s: creating thread for deferred free failed\n",
		       __func__);
		return PTR_ERR_OR_ZERO(heap->task);
	}
	sched_setscheduler(heap->task, SCHED_IDLE, &param);
	return 0;
}

static unsigned long ion_heap_shrink_count(struct shrinker *shrinker,
					   struct shrink_control *sc)
{
	struct ion_heap *heap = container_of(shrinker, struct ion_heap,
					     shrinker);
	int total = 0;

	total = ion_heap_freelist_size(heap) / PAGE_SIZE;
	if (heap->ops->shrink)
		total += heap->ops->shrink(heap, sc->gfp_mask, 0);
	return total;
}

static unsigned long ion_heap_shrink_scan(struct shrinker *shrinker,
					  struct shrink_control *sc)
{
	struct ion_heap *heap = container_of(shrinker, struct ion_heap,
					     shrinker);
	int freed = 0;
	int to_scan = sc->nr_to_scan;

	if (to_scan == 0)
		return 0;

	/*
	 * shrink the free list first, no point in zeroing the memory if we're
	 * just going to reclaim it. Also, skip any possible page pooling.
	 */
	if (heap->flags & ION_HEAP_FLAG_DEFER_FREE)
		freed = ion_heap_freelist_shrink(heap, to_scan * PAGE_SIZE) /
				PAGE_SIZE;

	to_scan -= freed;
	if (to_scan <= 0)
		return freed;

	if (heap->ops->shrink)
		freed += heap->ops->shrink(heap, sc->gfp_mask, to_scan);
	return freed;
}

void ion_heap_init_shrinker(struct ion_heap *heap)
{
	heap->shrinker.count_objects = ion_heap_shrink_count;
	heap->shrinker.scan_objects = ion_heap_shrink_scan;
	heap->shrinker.seeks = DEFAULT_SEEKS;
	heap->shrinker.batch = 0;
	register_shrinker(&heap->shrinker);
}

struct ion_heap *ion_heap_create(struct ion_platform_heap *heap_data)
{
	struct ion_heap *heap = NULL;

	switch (heap_data->type) {
	case ION_HEAP_TYPE_SYSTEM_CONTIG:
		heap = ion_system_contig_heap_create(heap_data);
		break;
	case ION_HEAP_TYPE_SYSTEM:
		heap = ion_system_heap_create(heap_data);
		break;
	case ION_HEAP_TYPE_CARVEOUT:
		heap = ion_carveout_heap_create(heap_data);
		break;
	case ION_HEAP_TYPE_CHUNK:
		heap = ion_chunk_heap_create(heap_data);
		break;
	case ION_HEAP_TYPE_DMA:
		heap = ion_cma_heap_create(heap_data);
		break;
<<<<<<< HEAD
	case ION_HEAP_TYPE_UNMAPPED:
		heap = ion_unmapped_heap_create(heap_data);
		break;
=======
#ifdef CONFIG_ION_UNMAPPED_HEAP
	case ION_HEAP_TYPE_UNMAPPED:
		heap = ion_unmapped_heap_create(heap_data);
		break;
#endif
>>>>>>> 3840c408
	default:
		pr_err("%s: Invalid heap type %d\n", __func__,
		       heap_data->type);
		return ERR_PTR(-EINVAL);
	}

	if (IS_ERR_OR_NULL(heap)) {
		pr_err("%s: error creating heap %s type %d base %lu size %zu\n",
		       __func__, heap_data->name, heap_data->type,
		       heap_data->base, heap_data->size);
		return ERR_PTR(-EINVAL);
	}

	heap->name = heap_data->name;
	heap->id = heap_data->id;
	return heap;
}
EXPORT_SYMBOL(ion_heap_create);

void ion_heap_destroy(struct ion_heap *heap)
{
	if (!heap)
		return;

	switch (heap->type) {
	case ION_HEAP_TYPE_SYSTEM_CONTIG:
		ion_system_contig_heap_destroy(heap);
		break;
	case ION_HEAP_TYPE_SYSTEM:
		ion_system_heap_destroy(heap);
		break;
	case ION_HEAP_TYPE_CARVEOUT:
		ion_carveout_heap_destroy(heap);
		break;
	case ION_HEAP_TYPE_CHUNK:
		ion_chunk_heap_destroy(heap);
		break;
	case ION_HEAP_TYPE_DMA:
		ion_cma_heap_destroy(heap);
		break;
<<<<<<< HEAD
	case ION_HEAP_TYPE_UNMAPPED:
		ion_unmapped_heap_destroy(heap);
		break;
=======
#ifdef CONFIG_ION_UNMAPPED_HEAP
	case ION_HEAP_TYPE_UNMAPPED:
		ion_unmapped_heap_destroy(heap);
		break;
#endif
>>>>>>> 3840c408
	default:
		pr_err("%s: Invalid heap type %d\n", __func__,
		       heap->type);
	}
}
EXPORT_SYMBOL(ion_heap_destroy);<|MERGE_RESOLUTION|>--- conflicted
+++ resolved
@@ -335,17 +335,11 @@
 	case ION_HEAP_TYPE_DMA:
 		heap = ion_cma_heap_create(heap_data);
 		break;
-<<<<<<< HEAD
-	case ION_HEAP_TYPE_UNMAPPED:
-		heap = ion_unmapped_heap_create(heap_data);
-		break;
-=======
 #ifdef CONFIG_ION_UNMAPPED_HEAP
 	case ION_HEAP_TYPE_UNMAPPED:
 		heap = ion_unmapped_heap_create(heap_data);
 		break;
 #endif
->>>>>>> 3840c408
 	default:
 		pr_err("%s: Invalid heap type %d\n", __func__,
 		       heap_data->type);
@@ -386,17 +380,11 @@
 	case ION_HEAP_TYPE_DMA:
 		ion_cma_heap_destroy(heap);
 		break;
-<<<<<<< HEAD
-	case ION_HEAP_TYPE_UNMAPPED:
-		ion_unmapped_heap_destroy(heap);
-		break;
-=======
 #ifdef CONFIG_ION_UNMAPPED_HEAP
 	case ION_HEAP_TYPE_UNMAPPED:
 		ion_unmapped_heap_destroy(heap);
 		break;
 #endif
->>>>>>> 3840c408
 	default:
 		pr_err("%s: Invalid heap type %d\n", __func__,
 		       heap->type);
