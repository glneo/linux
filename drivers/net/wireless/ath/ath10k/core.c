--- conflicted
+++ resolved
@@ -214,16 +214,11 @@
 
 static int ath10k_download_board_data(struct ath10k *ar)
 {
-	const struct firmware *fw = ar->board_data;
 	u32 board_data_size = QCA988X_BOARD_DATA_SZ;
 	u32 address;
 	int ret;
 
-<<<<<<< HEAD
-	ret = ath10k_push_board_ext_data(ar, fw);
-=======
 	ret = ath10k_push_board_ext_data(ar);
->>>>>>> d8ec26d7
 	if (ret) {
 		ath10k_err("could not push board ext data (%d)\n", ret);
 		goto exit;
@@ -255,21 +250,13 @@
 
 static int ath10k_download_and_run_otp(struct ath10k *ar)
 {
-<<<<<<< HEAD
-	const struct firmware *fw = ar->otp;
-=======
->>>>>>> d8ec26d7
 	u32 address = ar->hw_params.patch_load_addr;
 	u32 exec_param;
 	int ret;
 
 	/* OTP is optional */
 
-<<<<<<< HEAD
-	if (!ar->otp)
-=======
 	if (!ar->otp_data || !ar->otp_len)
->>>>>>> d8ec26d7
 		return 0;
 
 	ret = ath10k_bmi_fast_download(ar, address, ar->otp_data, ar->otp_len);
@@ -291,98 +278,19 @@
 
 static int ath10k_download_fw(struct ath10k *ar)
 {
-<<<<<<< HEAD
-	const struct firmware *fw = ar->firmware;
-=======
->>>>>>> d8ec26d7
 	u32 address;
 	int ret;
 
 	address = ar->hw_params.patch_load_addr;
 
-<<<<<<< HEAD
-	ret = ath10k_bmi_fast_download(ar, address, fw->data, fw->size);
-=======
 	ret = ath10k_bmi_fast_download(ar, address, ar->firmware_data,
 				       ar->firmware_len);
->>>>>>> d8ec26d7
 	if (ret) {
 		ath10k_err("could not write fw (%d)\n", ret);
 		goto exit;
 	}
 
 exit:
-<<<<<<< HEAD
-	return ret;
-}
-
-static void ath10k_core_free_firmware_files(struct ath10k *ar)
-{
-	if (ar->board_data && !IS_ERR(ar->board_data))
-		release_firmware(ar->board_data);
-
-	if (ar->otp && !IS_ERR(ar->otp))
-		release_firmware(ar->otp);
-
-	if (ar->firmware && !IS_ERR(ar->firmware))
-		release_firmware(ar->firmware);
-
-	ar->board_data = NULL;
-	ar->otp = NULL;
-	ar->firmware = NULL;
-}
-
-static int ath10k_core_fetch_firmware_files(struct ath10k *ar)
-{
-	int ret = 0;
-
-	if (ar->hw_params.fw.fw == NULL) {
-		ath10k_err("firmware file not defined\n");
-		return -EINVAL;
-	}
-
-	if (ar->hw_params.fw.board == NULL) {
-		ath10k_err("board data file not defined");
-		return -EINVAL;
-	}
-
-	ar->board_data = ath10k_fetch_fw_file(ar,
-					      ar->hw_params.fw.dir,
-					      ar->hw_params.fw.board);
-	if (IS_ERR(ar->board_data)) {
-		ret = PTR_ERR(ar->board_data);
-		ath10k_err("could not fetch board data (%d)\n", ret);
-		goto err;
-	}
-
-	ar->firmware = ath10k_fetch_fw_file(ar,
-					    ar->hw_params.fw.dir,
-					    ar->hw_params.fw.fw);
-	if (IS_ERR(ar->firmware)) {
-		ret = PTR_ERR(ar->firmware);
-		ath10k_err("could not fetch firmware (%d)\n", ret);
-		goto err;
-	}
-
-	/* OTP may be undefined. If so, don't fetch it at all */
-	if (ar->hw_params.fw.otp == NULL)
-		return 0;
-
-	ar->otp = ath10k_fetch_fw_file(ar,
-				       ar->hw_params.fw.dir,
-				       ar->hw_params.fw.otp);
-	if (IS_ERR(ar->otp)) {
-		ret = PTR_ERR(ar->otp);
-		ath10k_err("could not fetch otp (%d)\n", ret);
-		goto err;
-	}
-
-	return 0;
-
-err:
-	ath10k_core_free_firmware_files(ar);
-=======
->>>>>>> d8ec26d7
 	return ret;
 }
 
@@ -842,11 +750,8 @@
 {
 	int status;
 
-<<<<<<< HEAD
-=======
 	lockdep_assert_held(&ar->conf_mutex);
 
->>>>>>> d8ec26d7
 	ath10k_bmi_start(ar);
 
 	if (ath10k_init_configure_target(ar)) {
@@ -911,21 +816,15 @@
 	}
 
 	status = ath10k_htt_attach_target(&ar->htt);
-<<<<<<< HEAD
-=======
 	if (status)
 		goto err_disconnect_htc;
 
 	status = ath10k_debug_start(ar);
->>>>>>> d8ec26d7
 	if (status)
 		goto err_disconnect_htc;
 
 	ar->free_vdev_map = (1 << TARGET_NUM_VDEVS) - 1;
-<<<<<<< HEAD
-=======
 	INIT_LIST_HEAD(&ar->arvifs);
->>>>>>> d8ec26d7
 
 	return 0;
 
@@ -942,12 +841,9 @@
 
 void ath10k_core_stop(struct ath10k *ar)
 {
-<<<<<<< HEAD
-=======
 	lockdep_assert_held(&ar->conf_mutex);
 
 	ath10k_debug_stop(ar);
->>>>>>> d8ec26d7
 	ath10k_htc_stop(&ar->htc);
 	ath10k_htt_detach(&ar->htt);
 	ath10k_wmi_detach(ar);
@@ -962,7 +858,6 @@
 {
 	struct bmi_target_info target_info;
 	int ret = 0;
-<<<<<<< HEAD
 
 	ret = ath10k_hif_power_up(ar);
 	if (ret) {
@@ -981,26 +876,6 @@
 	ar->target_version = target_info.version;
 	ar->hw->wiphy->hw_version = target_info.version;
 
-=======
-
-	ret = ath10k_hif_power_up(ar);
-	if (ret) {
-		ath10k_err("could not start pci hif (%d)\n", ret);
-		return ret;
-	}
-
-	memset(&target_info, 0, sizeof(target_info));
-	ret = ath10k_bmi_get_target_info(ar, &target_info);
-	if (ret) {
-		ath10k_err("could not get target info (%d)\n", ret);
-		ath10k_hif_power_down(ar);
-		return ret;
-	}
-
-	ar->target_version = target_info.version;
-	ar->hw->wiphy->hw_version = target_info.version;
-
->>>>>>> d8ec26d7
 	ret = ath10k_init_hw_params(ar);
 	if (ret) {
 		ath10k_err("could not get hw params (%d)\n", ret);
@@ -1015,52 +890,25 @@
 		return ret;
 	}
 
-<<<<<<< HEAD
-=======
 	mutex_lock(&ar->conf_mutex);
 
->>>>>>> d8ec26d7
 	ret = ath10k_core_start(ar);
 	if (ret) {
 		ath10k_err("could not init core (%d)\n", ret);
 		ath10k_core_free_firmware_files(ar);
 		ath10k_hif_power_down(ar);
-<<<<<<< HEAD
-=======
 		mutex_unlock(&ar->conf_mutex);
->>>>>>> d8ec26d7
 		return ret;
 	}
 
 	ath10k_core_stop(ar);
-<<<<<<< HEAD
-=======
 
 	mutex_unlock(&ar->conf_mutex);
 
->>>>>>> d8ec26d7
 	ath10k_hif_power_down(ar);
 	return 0;
 }
 
-<<<<<<< HEAD
-int ath10k_core_register(struct ath10k *ar)
-{
-	int status;
-
-	status = ath10k_core_probe_fw(ar);
-	if (status) {
-		ath10k_err("could not probe fw (%d)\n", status);
-		return status;
-	}
-
-	status = ath10k_mac_register(ar);
-	if (status) {
-		ath10k_err("could not register to mac80211 (%d)\n", status);
-		goto err_release_fw;
-	}
-
-=======
 static int ath10k_core_check_chip_id(struct ath10k *ar)
 {
 	u32 hw_revision = MS(ar->chip_id, SOC_CHIP_ID_REV);
@@ -1113,7 +961,6 @@
 		goto err_release_fw;
 	}
 
->>>>>>> d8ec26d7
 	status = ath10k_debug_create(ar);
 	if (status) {
 		ath10k_err("unable to initialize debugfs\n");
@@ -1127,7 +974,6 @@
 err_release_fw:
 	ath10k_core_free_firmware_files(ar);
 	return status;
-<<<<<<< HEAD
 }
 EXPORT_SYMBOL(ath10k_core_register);
 
@@ -1137,22 +983,9 @@
 	 * Otherwise we will fail to submit commands to FW and mac80211 will be
 	 * unhappy about callback failures. */
 	ath10k_mac_unregister(ar);
+
 	ath10k_core_free_firmware_files(ar);
 }
-=======
-}
-EXPORT_SYMBOL(ath10k_core_register);
-
-void ath10k_core_unregister(struct ath10k *ar)
-{
-	/* We must unregister from mac80211 before we stop HTC and HIF.
-	 * Otherwise we will fail to submit commands to FW and mac80211 will be
-	 * unhappy about callback failures. */
-	ath10k_mac_unregister(ar);
-
-	ath10k_core_free_firmware_files(ar);
-}
->>>>>>> d8ec26d7
 EXPORT_SYMBOL(ath10k_core_unregister);
 
 MODULE_AUTHOR("Qualcomm Atheros");
