--- conflicted
+++ resolved
@@ -28,7 +28,6 @@
 #define gadget_to_dwc(g)	(container_of(g, struct dwc3, gadget))
 
 /* DEPCFG parameter 1 */
-<<<<<<< HEAD
 #define DWC3_DEPCFG_INT_NUM(n)		((n) << 0)
 #define DWC3_DEPCFG_XFER_COMPLETE_EN	BIT(8)
 #define DWC3_DEPCFG_XFER_IN_PROGRESS_EN	BIT(9)
@@ -40,19 +39,6 @@
 #define DWC3_DEPCFG_EP_NUMBER(n)	((n) << 25)
 #define DWC3_DEPCFG_BULK_BASED		BIT(30)
 #define DWC3_DEPCFG_FIFO_BASED		BIT(31)
-=======
-#define DWC3_DEPCFG_INT_NUM(n)		(((n) & 0x1f) << 0)
-#define DWC3_DEPCFG_XFER_COMPLETE_EN	(1 << 8)
-#define DWC3_DEPCFG_XFER_IN_PROGRESS_EN	(1 << 9)
-#define DWC3_DEPCFG_XFER_NOT_READY_EN	(1 << 10)
-#define DWC3_DEPCFG_FIFO_ERROR_EN	(1 << 11)
-#define DWC3_DEPCFG_STREAM_EVENT_EN	(1 << 13)
-#define DWC3_DEPCFG_BINTERVAL_M1(n)	(((n) & 0xff) << 16)
-#define DWC3_DEPCFG_STREAM_CAPABLE	(1 << 24)
-#define DWC3_DEPCFG_EP_NUMBER(n)	(((n) & 0x1f) << 25)
-#define DWC3_DEPCFG_BULK_BASED		(1 << 30)
-#define DWC3_DEPCFG_FIFO_BASED		(1 << 31)
->>>>>>> f6767727
 
 /* DEPCFG parameter 0 */
 #define DWC3_DEPCFG_EP_TYPE(n)		(((n) & 0x3) << 1)
