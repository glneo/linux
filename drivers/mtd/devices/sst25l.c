--- conflicted
+++ resolved
@@ -402,13 +402,7 @@
 	ret = mtd_device_parse_register(&flash->mtd, NULL, NULL,
 					data ? data->parts : NULL,
 					data ? data->nr_parts : 0);
-<<<<<<< HEAD
-	if (ret) {
-		kfree(flash);
-		spi_set_drvdata(spi, NULL);
-=======
 	if (ret)
->>>>>>> d8ec26d7
 		return -ENODEV;
 
 	return 0;
@@ -417,10 +411,6 @@
 static int sst25l_remove(struct spi_device *spi)
 {
 	struct sst25l_flash *flash = spi_get_drvdata(spi);
-<<<<<<< HEAD
-	int ret;
-=======
->>>>>>> d8ec26d7
 
 	return mtd_device_unregister(&flash->mtd);
 }
