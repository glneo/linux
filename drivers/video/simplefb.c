--- conflicted
+++ resolved
@@ -139,11 +139,7 @@
 static int simplefb_parse_pd(struct platform_device *pdev,
 			     struct simplefb_params *params)
 {
-<<<<<<< HEAD
-	struct simplefb_platform_data *pd = pdev->dev.platform_data;
-=======
 	struct simplefb_platform_data *pd = dev_get_platdata(&pdev->dev);
->>>>>>> d8ec26d7
 	int i;
 
 	params->width = pd->width;
@@ -178,11 +174,7 @@
 		return -ENODEV;
 
 	ret = -ENODEV;
-<<<<<<< HEAD
-	if (pdev->dev.platform_data)
-=======
 	if (dev_get_platdata(&pdev->dev))
->>>>>>> d8ec26d7
 		ret = simplefb_parse_pd(pdev, &params);
 	else if (pdev->dev.of_node)
 		ret = simplefb_parse_dt(pdev, &params);
@@ -227,13 +219,8 @@
 
 	info->fbops = &simplefb_ops;
 	info->flags = FBINFO_DEFAULT | FBINFO_MISC_FIRMWARE;
-<<<<<<< HEAD
-	info->screen_base = devm_ioremap(&pdev->dev, info->fix.smem_start,
-					 info->fix.smem_len);
-=======
 	info->screen_base = ioremap_wc(info->fix.smem_start,
 				       info->fix.smem_len);
->>>>>>> d8ec26d7
 	if (!info->screen_base) {
 		framebuffer_release(info);
 		return -ENODEV;
