VERSION = 2
PATCHLEVEL = 6
SUBLEVEL = 34
<<<<<<< HEAD
EXTRAVERSION = -rc4
NAME = Man-Eating Seals of Antiquity
=======
EXTRAVERSION =
NAME = Sheep on Meth
>>>>>>> e40152ee

# *DOCUMENTATION*
# To see a list of typical targets execute "make help"
# More info can be located in ./README
# Comments in this file are targeted only to the developer, do not
# expect to learn how to build the kernel reading this file.

# Do not:
# o  use make's built-in rules and variables
#    (this increases performance and avoids hard-to-debug behaviour);
# o  print "Entering directory ...";
MAKEFLAGS += -rR --no-print-directory

# Avoid funny character set dependencies
unexport LC_ALL
LC_COLLATE=C
LC_NUMERIC=C
export LC_COLLATE LC_NUMERIC

# We are using a recursive build, so we need to do a little thinking
# to get the ordering right.
#
# Most importantly: sub-Makefiles should only ever modify files in
# their own directory. If in some directory we have a dependency on
# a file in another dir (which doesn't happen often, but it's often
# unavoidable when linking the built-in.o targets which finally
# turn into vmlinux), we will call a sub make in that other dir, and
# after that we are sure that everything which is in that other dir
# is now up to date.
#
# The only cases where we need to modify files which have global
# effects are thus separated out and done before the recursive
# descending is started. They are now explicitly listed as the
# prepare rule.

# To put more focus on warnings, be less verbose as default
# Use 'make V=1' to see the full commands

ifeq ("$(origin V)", "command line")
  KBUILD_VERBOSE = $(V)
endif
ifndef KBUILD_VERBOSE
  KBUILD_VERBOSE = 0
endif

# Call a source code checker (by default, "sparse") as part of the
# C compilation.
#
# Use 'make C=1' to enable checking of only re-compiled files.
# Use 'make C=2' to enable checking of *all* source files, regardless
# of whether they are re-compiled or not.
#
# See the file "Documentation/sparse.txt" for more details, including
# where to get the "sparse" utility.

ifeq ("$(origin C)", "command line")
  KBUILD_CHECKSRC = $(C)
endif
ifndef KBUILD_CHECKSRC
  KBUILD_CHECKSRC = 0
endif

# Use make M=dir to specify directory of external module to build
# Old syntax make ... SUBDIRS=$PWD is still supported
# Setting the environment variable KBUILD_EXTMOD take precedence
ifdef SUBDIRS
  KBUILD_EXTMOD ?= $(SUBDIRS)
endif

ifeq ("$(origin M)", "command line")
  KBUILD_EXTMOD := $(M)
endif

# kbuild supports saving output files in a separate directory.
# To locate output files in a separate directory two syntaxes are supported.
# In both cases the working directory must be the root of the kernel src.
# 1) O=
# Use "make O=dir/to/store/output/files/"
#
# 2) Set KBUILD_OUTPUT
# Set the environment variable KBUILD_OUTPUT to point to the directory
# where the output files shall be placed.
# export KBUILD_OUTPUT=dir/to/store/output/files/
# make
#
# The O= assignment takes precedence over the KBUILD_OUTPUT environment
# variable.


# KBUILD_SRC is set on invocation of make in OBJ directory
# KBUILD_SRC is not intended to be used by the regular user (for now)
ifeq ($(KBUILD_SRC),)

# OK, Make called in directory where kernel src resides
# Do we want to locate output files in a separate directory?
ifeq ("$(origin O)", "command line")
  KBUILD_OUTPUT := $(O)
endif

# That's our default target when none is given on the command line
PHONY := _all
_all:

# Cancel implicit rules on top Makefile
$(CURDIR)/Makefile Makefile: ;

ifneq ($(KBUILD_OUTPUT),)
# Invoke a second make in the output directory, passing relevant variables
# check that the output directory actually exists
saved-output := $(KBUILD_OUTPUT)
KBUILD_OUTPUT := $(shell cd $(KBUILD_OUTPUT) && /bin/pwd)
$(if $(KBUILD_OUTPUT),, \
     $(error output directory "$(saved-output)" does not exist))

PHONY += $(MAKECMDGOALS) sub-make

$(filter-out _all sub-make $(CURDIR)/Makefile, $(MAKECMDGOALS)) _all: sub-make
	$(Q)@:

sub-make: FORCE
	$(if $(KBUILD_VERBOSE:1=),@)$(MAKE) -C $(KBUILD_OUTPUT) \
	KBUILD_SRC=$(CURDIR) \
	KBUILD_EXTMOD="$(KBUILD_EXTMOD)" -f $(CURDIR)/Makefile \
	$(filter-out _all sub-make,$(MAKECMDGOALS))

# Leave processing to above invocation of make
skip-makefile := 1
endif # ifneq ($(KBUILD_OUTPUT),)
endif # ifeq ($(KBUILD_SRC),)

# We process the rest of the Makefile if this is the final invocation of make
ifeq ($(skip-makefile),)

# If building an external module we do not care about the all: rule
# but instead _all depend on modules
PHONY += all
ifeq ($(KBUILD_EXTMOD),)
_all: all
else
_all: modules
endif

srctree		:= $(if $(KBUILD_SRC),$(KBUILD_SRC),$(CURDIR))
objtree		:= $(CURDIR)
src		:= $(srctree)
obj		:= $(objtree)

VPATH		:= $(srctree)$(if $(KBUILD_EXTMOD),:$(KBUILD_EXTMOD))

export srctree objtree VPATH


# SUBARCH tells the usermode build what the underlying arch is.  That is set
# first, and if a usermode build is happening, the "ARCH=um" on the command
# line overrides the setting of ARCH below.  If a native build is happening,
# then ARCH is assigned, getting whatever value it gets normally, and 
# SUBARCH is subsequently ignored.

SUBARCH := $(shell uname -m | sed -e s/i.86/i386/ -e s/sun4u/sparc64/ \
				  -e s/arm.*/arm/ -e s/sa110/arm/ \
				  -e s/s390x/s390/ -e s/parisc64/parisc/ \
				  -e s/ppc.*/powerpc/ -e s/mips.*/mips/ \
				  -e s/sh[234].*/sh/ )

# Cross compiling and selecting different set of gcc/bin-utils
# ---------------------------------------------------------------------------
#
# When performing cross compilation for other architectures ARCH shall be set
# to the target architecture. (See arch/* for the possibilities).
# ARCH can be set during invocation of make:
# make ARCH=ia64
# Another way is to have ARCH set in the environment.
# The default ARCH is the host where make is executed.

# CROSS_COMPILE specify the prefix used for all executables used
# during compilation. Only gcc and related bin-utils executables
# are prefixed with $(CROSS_COMPILE).
# CROSS_COMPILE can be set on the command line
# make CROSS_COMPILE=ia64-linux-
# Alternatively CROSS_COMPILE can be set in the environment.
# Default value for CROSS_COMPILE is not to prefix executables
# Note: Some architectures assign CROSS_COMPILE in their arch/*/Makefile
export KBUILD_BUILDHOST := $(SUBARCH)
ARCH		?= $(SUBARCH)
CROSS_COMPILE	?=

# Architecture as present in compile.h
UTS_MACHINE 	:= $(ARCH)
SRCARCH 	:= $(ARCH)

# Additional ARCH settings for x86
ifeq ($(ARCH),i386)
        SRCARCH := x86
endif
ifeq ($(ARCH),x86_64)
        SRCARCH := x86
endif

# Additional ARCH settings for sparc
ifeq ($(ARCH),sparc64)
       SRCARCH := sparc
endif

# Additional ARCH settings for sh
ifeq ($(ARCH),sh64)
       SRCARCH := sh
endif

# Where to locate arch specific headers
hdr-arch  := $(SRCARCH)

ifeq ($(ARCH),m68knommu)
       hdr-arch  := m68k
endif

KCONFIG_CONFIG	?= .config

# SHELL used by kbuild
CONFIG_SHELL := $(shell if [ -x "$$BASH" ]; then echo $$BASH; \
	  else if [ -x /bin/bash ]; then echo /bin/bash; \
	  else echo sh; fi ; fi)

HOSTCC       = gcc
HOSTCXX      = g++
HOSTCFLAGS   = -Wall -Wmissing-prototypes -Wstrict-prototypes -O2 -fomit-frame-pointer
HOSTCXXFLAGS = -O2

# Decide whether to build built-in, modular, or both.
# Normally, just do built-in.

KBUILD_MODULES :=
KBUILD_BUILTIN := 1

#	If we have only "make modules", don't compile built-in objects.
#	When we're building modules with modversions, we need to consider
#	the built-in objects during the descend as well, in order to
#	make sure the checksums are up to date before we record them.

ifeq ($(MAKECMDGOALS),modules)
  KBUILD_BUILTIN := $(if $(CONFIG_MODVERSIONS),1)
endif

#	If we have "make <whatever> modules", compile modules
#	in addition to whatever we do anyway.
#	Just "make" or "make all" shall build modules as well

ifneq ($(filter all _all modules,$(MAKECMDGOALS)),)
  KBUILD_MODULES := 1
endif

ifeq ($(MAKECMDGOALS),)
  KBUILD_MODULES := 1
endif

export KBUILD_MODULES KBUILD_BUILTIN
export KBUILD_CHECKSRC KBUILD_SRC KBUILD_EXTMOD

# Beautify output
# ---------------------------------------------------------------------------
#
# Normally, we echo the whole command before executing it. By making
# that echo $($(quiet)$(cmd)), we now have the possibility to set
# $(quiet) to choose other forms of output instead, e.g.
#
#         quiet_cmd_cc_o_c = Compiling $(RELDIR)/$@
#         cmd_cc_o_c       = $(CC) $(c_flags) -c -o $@ $<
#
# If $(quiet) is empty, the whole command will be printed.
# If it is set to "quiet_", only the short version will be printed. 
# If it is set to "silent_", nothing will be printed at all, since
# the variable $(silent_cmd_cc_o_c) doesn't exist.
#
# A simple variant is to prefix commands with $(Q) - that's useful
# for commands that shall be hidden in non-verbose mode.
#
#	$(Q)ln $@ :<
#
# If KBUILD_VERBOSE equals 0 then the above command will be hidden.
# If KBUILD_VERBOSE equals 1 then the above command is displayed.

ifeq ($(KBUILD_VERBOSE),1)
  quiet =
  Q =
else
  quiet=quiet_
  Q = @
endif

# If the user is running make -s (silent mode), suppress echoing of
# commands

ifneq ($(findstring s,$(MAKEFLAGS)),)
  quiet=silent_
endif

export quiet Q KBUILD_VERBOSE


# Look for make include files relative to root of kernel src
MAKEFLAGS += --include-dir=$(srctree)

# We need some generic definitions (do not try to remake the file).
$(srctree)/scripts/Kbuild.include: ;
include $(srctree)/scripts/Kbuild.include

# Make variables (CC, etc...)

AS		= $(CROSS_COMPILE)as
LD		= $(CROSS_COMPILE)ld
CC		= $(CROSS_COMPILE)gcc
CPP		= $(CC) -E
AR		= $(CROSS_COMPILE)ar
NM		= $(CROSS_COMPILE)nm
STRIP		= $(CROSS_COMPILE)strip
OBJCOPY		= $(CROSS_COMPILE)objcopy
OBJDUMP		= $(CROSS_COMPILE)objdump
AWK		= awk
GENKSYMS	= scripts/genksyms/genksyms
INSTALLKERNEL  := installkernel
DEPMOD		= /sbin/depmod
KALLSYMS	= scripts/kallsyms
PERL		= perl
CHECK		= sparse

CHECKFLAGS     := -D__linux__ -Dlinux -D__STDC__ -Dunix -D__unix__ \
		  -Wbitwise -Wno-return-void $(CF)
MODFLAGS	= -DMODULE
CFLAGS_MODULE   = $(MODFLAGS)
AFLAGS_MODULE   = $(MODFLAGS)
LDFLAGS_MODULE  = -T $(srctree)/scripts/module-common.lds
CFLAGS_KERNEL	=
AFLAGS_KERNEL	=
CFLAGS_GCOV	= -fprofile-arcs -ftest-coverage


# Use LINUXINCLUDE when you must reference the include/ directory.
# Needed to be compatible with the O= option
LINUXINCLUDE    := -I$(srctree)/arch/$(hdr-arch)/include -Iinclude \
                   $(if $(KBUILD_SRC), -I$(srctree)/include) \
                   -include include/generated/autoconf.h

KBUILD_CPPFLAGS := -D__KERNEL__

KBUILD_CFLAGS   := -Wall -Wundef -Wstrict-prototypes -Wno-trigraphs \
		   -fno-strict-aliasing -fno-common \
		   -Werror-implicit-function-declaration \
		   -Wno-format-security \
		   -fno-delete-null-pointer-checks
KBUILD_AFLAGS   := -D__ASSEMBLY__

# Read KERNELRELEASE from include/config/kernel.release (if it exists)
KERNELRELEASE = $(shell cat include/config/kernel.release 2> /dev/null)
KERNELVERSION = $(VERSION).$(PATCHLEVEL).$(SUBLEVEL)$(EXTRAVERSION)

export VERSION PATCHLEVEL SUBLEVEL KERNELRELEASE KERNELVERSION
export ARCH SRCARCH CONFIG_SHELL HOSTCC HOSTCFLAGS CROSS_COMPILE AS LD CC
export CPP AR NM STRIP OBJCOPY OBJDUMP
export MAKE AWK GENKSYMS INSTALLKERNEL PERL UTS_MACHINE
export HOSTCXX HOSTCXXFLAGS LDFLAGS_MODULE CHECK CHECKFLAGS

export KBUILD_CPPFLAGS NOSTDINC_FLAGS LINUXINCLUDE OBJCOPYFLAGS LDFLAGS
export KBUILD_CFLAGS CFLAGS_KERNEL CFLAGS_MODULE CFLAGS_GCOV
export KBUILD_AFLAGS AFLAGS_KERNEL AFLAGS_MODULE

# When compiling out-of-tree modules, put MODVERDIR in the module
# tree rather than in the kernel tree. The kernel tree might
# even be read-only.
export MODVERDIR := $(if $(KBUILD_EXTMOD),$(firstword $(KBUILD_EXTMOD))/).tmp_versions

# Files to ignore in find ... statements

RCS_FIND_IGNORE := \( -name SCCS -o -name BitKeeper -o -name .svn -o -name CVS -o -name .pc -o -name .hg -o -name .git \) -prune -o
export RCS_TAR_IGNORE := --exclude SCCS --exclude BitKeeper --exclude .svn --exclude CVS --exclude .pc --exclude .hg --exclude .git

# ===========================================================================
# Rules shared between *config targets and build targets

# Basic helpers built in scripts/
PHONY += scripts_basic
scripts_basic:
	$(Q)$(MAKE) $(build)=scripts/basic
	$(Q)rm -f .tmp_quiet_recordmcount

# To avoid any implicit rule to kick in, define an empty command.
scripts/basic/%: scripts_basic ;

PHONY += outputmakefile
# outputmakefile generates a Makefile in the output directory, if using a
# separate output directory. This allows convenient use of make in the
# output directory.
outputmakefile:
ifneq ($(KBUILD_SRC),)
	$(Q)ln -fsn $(srctree) source
	$(Q)$(CONFIG_SHELL) $(srctree)/scripts/mkmakefile \
	    $(srctree) $(objtree) $(VERSION) $(PATCHLEVEL)
endif

# To make sure we do not include .config for any of the *config targets
# catch them early, and hand them over to scripts/kconfig/Makefile
# It is allowed to specify more targets when calling make, including
# mixing *config targets and build targets.
# For example 'make oldconfig all'.
# Detect when mixed targets is specified, and make a second invocation
# of make so .config is not included in this case either (for *config).

no-dot-config-targets := clean mrproper distclean \
			 cscope TAGS tags help %docs check% \
			 include/linux/version.h headers_% \
			 kernelrelease kernelversion

config-targets := 0
mixed-targets  := 0
dot-config     := 1

ifneq ($(filter $(no-dot-config-targets), $(MAKECMDGOALS)),)
	ifeq ($(filter-out $(no-dot-config-targets), $(MAKECMDGOALS)),)
		dot-config := 0
	endif
endif

ifeq ($(KBUILD_EXTMOD),)
        ifneq ($(filter config %config,$(MAKECMDGOALS)),)
                config-targets := 1
                ifneq ($(filter-out config %config,$(MAKECMDGOALS)),)
                        mixed-targets := 1
                endif
        endif
endif

ifeq ($(mixed-targets),1)
# ===========================================================================
# We're called with mixed targets (*config and build targets).
# Handle them one by one.

%:: FORCE
	$(Q)$(MAKE) -C $(srctree) KBUILD_SRC= $@

else
ifeq ($(config-targets),1)
# ===========================================================================
# *config targets only - make sure prerequisites are updated, and descend
# in scripts/kconfig to make the *config target

# Read arch specific Makefile to set KBUILD_DEFCONFIG as needed.
# KBUILD_DEFCONFIG may point out an alternative default configuration
# used for 'make defconfig'
include $(srctree)/arch/$(SRCARCH)/Makefile
export KBUILD_DEFCONFIG KBUILD_KCONFIG

config: scripts_basic outputmakefile FORCE
	$(Q)mkdir -p include/linux include/config
	$(Q)$(MAKE) $(build)=scripts/kconfig $@

%config: scripts_basic outputmakefile FORCE
	$(Q)mkdir -p include/linux include/config
	$(Q)$(MAKE) $(build)=scripts/kconfig $@

else
# ===========================================================================
# Build targets only - this includes vmlinux, arch specific targets, clean
# targets and others. In general all targets except *config targets.

ifeq ($(KBUILD_EXTMOD),)
# Additional helpers built in scripts/
# Carefully list dependencies so we do not try to build scripts twice
# in parallel
PHONY += scripts
scripts: scripts_basic include/config/auto.conf include/config/tristate.conf
	$(Q)$(MAKE) $(build)=$(@)

# Objects we will link into vmlinux / subdirs we need to visit
init-y		:= init/
drivers-y	:= drivers/ sound/ firmware/
net-y		:= net/
libs-y		:= lib/
core-y		:= usr/
endif # KBUILD_EXTMOD

ifeq ($(dot-config),1)
# Read in config
-include include/config/auto.conf

ifeq ($(KBUILD_EXTMOD),)
# Read in dependencies to all Kconfig* files, make sure to run
# oldconfig if changes are detected.
-include include/config/auto.conf.cmd

# To avoid any implicit rule to kick in, define an empty command
$(KCONFIG_CONFIG) include/config/auto.conf.cmd: ;

# If .config is newer than include/config/auto.conf, someone tinkered
# with it and forgot to run make oldconfig.
# if auto.conf.cmd is missing then we are probably in a cleaned tree so
# we execute the config step to be sure to catch updated Kconfig files
include/config/%.conf: $(KCONFIG_CONFIG) include/config/auto.conf.cmd
	$(Q)$(MAKE) -f $(srctree)/Makefile silentoldconfig
else
# external modules needs include/generated/autoconf.h and include/config/auto.conf
# but do not care if they are up-to-date. Use auto.conf to trigger the test
PHONY += include/config/auto.conf

include/config/auto.conf:
	$(Q)test -e include/generated/autoconf.h -a -e $@ || (		\
	echo;								\
	echo "  ERROR: Kernel configuration is invalid.";		\
	echo "         include/generated/autoconf.h or $@ are missing.";\
	echo "         Run 'make oldconfig && make prepare' on kernel src to fix it.";	\
	echo;								\
	/bin/false)

endif # KBUILD_EXTMOD

else
# Dummy target needed, because used as prerequisite
include/config/auto.conf: ;
endif # $(dot-config)

# The all: target is the default when no target is given on the
# command line.
# This allow a user to issue only 'make' to build a kernel including modules
# Defaults vmlinux but it is usually overridden in the arch makefile
all: vmlinux

ifdef CONFIG_CC_OPTIMIZE_FOR_SIZE
KBUILD_CFLAGS	+= -Os
else
KBUILD_CFLAGS	+= -O2
endif

include $(srctree)/arch/$(SRCARCH)/Makefile

ifneq ($(CONFIG_FRAME_WARN),0)
KBUILD_CFLAGS += $(call cc-option,-Wframe-larger-than=${CONFIG_FRAME_WARN})
endif

# Force gcc to behave correct even for buggy distributions
ifndef CONFIG_CC_STACKPROTECTOR
KBUILD_CFLAGS += $(call cc-option, -fno-stack-protector)
endif

ifdef CONFIG_FRAME_POINTER
KBUILD_CFLAGS	+= -fno-omit-frame-pointer -fno-optimize-sibling-calls
else
KBUILD_CFLAGS	+= -fomit-frame-pointer
endif

ifdef CONFIG_DEBUG_INFO
KBUILD_CFLAGS	+= -g
KBUILD_AFLAGS	+= -gdwarf-2
endif

ifdef CONFIG_FUNCTION_TRACER
KBUILD_CFLAGS	+= -pg
endif

# We trigger additional mismatches with less inlining
ifdef CONFIG_DEBUG_SECTION_MISMATCH
KBUILD_CFLAGS += $(call cc-option, -fno-inline-functions-called-once)
endif

# arch Makefile may override CC so keep this after arch Makefile is included
NOSTDINC_FLAGS += -nostdinc -isystem $(shell $(CC) -print-file-name=include)
CHECKFLAGS     += $(NOSTDINC_FLAGS)

# warn about C99 declaration after statement
KBUILD_CFLAGS += $(call cc-option,-Wdeclaration-after-statement,)

# disable pointer signed / unsigned warnings in gcc 4.0
KBUILD_CFLAGS += $(call cc-option,-Wno-pointer-sign,)

# disable invalid "can't wrap" optimizations for signed / pointers
KBUILD_CFLAGS	+= $(call cc-option,-fno-strict-overflow)

# revert to pre-gcc-4.4 behaviour of .eh_frame
KBUILD_CFLAGS	+= $(call cc-option,-fno-dwarf2-cfi-asm)

# conserve stack if available
KBUILD_CFLAGS   += $(call cc-option,-fconserve-stack)

# Add user supplied CPPFLAGS, AFLAGS and CFLAGS as the last assignments
# But warn user when we do so
warn-assign = \
$(warning "WARNING: Appending $$K$(1) ($(K$(1))) from $(origin K$(1)) to kernel $$$(1)")

ifneq ($(KCPPFLAGS),)
        $(call warn-assign,CPPFLAGS)
        KBUILD_CPPFLAGS += $(KCPPFLAGS)
endif
ifneq ($(KAFLAGS),)
        $(call warn-assign,AFLAGS)
        KBUILD_AFLAGS += $(KAFLAGS)
endif
ifneq ($(KCFLAGS),)
        $(call warn-assign,CFLAGS)
        KBUILD_CFLAGS += $(KCFLAGS)
endif

# Use --build-id when available.
LDFLAGS_BUILD_ID = $(patsubst -Wl$(comma)%,%,\
			      $(call cc-ldoption, -Wl$(comma)--build-id,))
LDFLAGS_MODULE += $(LDFLAGS_BUILD_ID)
LDFLAGS_vmlinux += $(LDFLAGS_BUILD_ID)

ifeq ($(CONFIG_STRIP_ASM_SYMS),y)
LDFLAGS_vmlinux	+= $(call ld-option, -X,)
endif

# Default kernel image to build when no specific target is given.
# KBUILD_IMAGE may be overruled on the command line or
# set in the environment
# Also any assignments in arch/$(ARCH)/Makefile take precedence over
# this default value
export KBUILD_IMAGE ?= vmlinux

#
# INSTALL_PATH specifies where to place the updated kernel and system map
# images. Default is /boot, but you can set it to other values
export	INSTALL_PATH ?= /boot

#
# INSTALL_MOD_PATH specifies a prefix to MODLIB for module directory
# relocations required by build roots.  This is not defined in the
# makefile but the argument can be passed to make if needed.
#

MODLIB	= $(INSTALL_MOD_PATH)/lib/modules/$(KERNELRELEASE)
export MODLIB

#
#  INSTALL_MOD_STRIP, if defined, will cause modules to be
#  stripped after they are installed.  If INSTALL_MOD_STRIP is '1', then
#  the default option --strip-debug will be used.  Otherwise,
#  INSTALL_MOD_STRIP will used as the options to the strip command.

ifdef INSTALL_MOD_STRIP
ifeq ($(INSTALL_MOD_STRIP),1)
mod_strip_cmd = $(STRIP) --strip-debug
else
mod_strip_cmd = $(STRIP) $(INSTALL_MOD_STRIP)
endif # INSTALL_MOD_STRIP=1
else
mod_strip_cmd = true
endif # INSTALL_MOD_STRIP
export mod_strip_cmd


ifeq ($(KBUILD_EXTMOD),)
core-y		+= kernel/ mm/ fs/ ipc/ security/ crypto/ block/

vmlinux-dirs	:= $(patsubst %/,%,$(filter %/, $(init-y) $(init-m) \
		     $(core-y) $(core-m) $(drivers-y) $(drivers-m) \
		     $(net-y) $(net-m) $(libs-y) $(libs-m)))

vmlinux-alldirs	:= $(sort $(vmlinux-dirs) $(patsubst %/,%,$(filter %/, \
		     $(init-n) $(init-) \
		     $(core-n) $(core-) $(drivers-n) $(drivers-) \
		     $(net-n)  $(net-)  $(libs-n)    $(libs-))))

init-y		:= $(patsubst %/, %/built-in.o, $(init-y))
core-y		:= $(patsubst %/, %/built-in.o, $(core-y))
drivers-y	:= $(patsubst %/, %/built-in.o, $(drivers-y))
net-y		:= $(patsubst %/, %/built-in.o, $(net-y))
libs-y1		:= $(patsubst %/, %/lib.a, $(libs-y))
libs-y2		:= $(patsubst %/, %/built-in.o, $(libs-y))
libs-y		:= $(libs-y1) $(libs-y2)

# Build vmlinux
# ---------------------------------------------------------------------------
# vmlinux is built from the objects selected by $(vmlinux-init) and
# $(vmlinux-main). Most are built-in.o files from top-level directories
# in the kernel tree, others are specified in arch/$(ARCH)/Makefile.
# Ordering when linking is important, and $(vmlinux-init) must be first.
#
# vmlinux
#   ^
#   |
#   +-< $(vmlinux-init)
#   |   +--< init/version.o + more
#   |
#   +--< $(vmlinux-main)
#   |    +--< driver/built-in.o mm/built-in.o + more
#   |
#   +-< kallsyms.o (see description in CONFIG_KALLSYMS section)
#
# vmlinux version (uname -v) cannot be updated during normal
# descending-into-subdirs phase since we do not yet know if we need to
# update vmlinux.
# Therefore this step is delayed until just before final link of vmlinux -
# except in the kallsyms case where it is done just before adding the
# symbols to the kernel.
#
# System.map is generated to document addresses of all kernel symbols

vmlinux-init := $(head-y) $(init-y)
vmlinux-main := $(core-y) $(libs-y) $(drivers-y) $(net-y)
vmlinux-all  := $(vmlinux-init) $(vmlinux-main)
vmlinux-lds  := arch/$(SRCARCH)/kernel/vmlinux.lds
export KBUILD_VMLINUX_OBJS := $(vmlinux-all)

# Rule to link vmlinux - also used during CONFIG_KALLSYMS
# May be overridden by arch/$(ARCH)/Makefile
quiet_cmd_vmlinux__ ?= LD      $@
      cmd_vmlinux__ ?= $(LD) $(LDFLAGS) $(LDFLAGS_vmlinux) -o $@ \
      -T $(vmlinux-lds) $(vmlinux-init)                          \
      --start-group $(vmlinux-main) --end-group                  \
      $(filter-out $(vmlinux-lds) $(vmlinux-init) $(vmlinux-main) vmlinux.o FORCE ,$^)

# Generate new vmlinux version
quiet_cmd_vmlinux_version = GEN     .version
      cmd_vmlinux_version = set -e;                     \
	if [ ! -r .version ]; then			\
	  rm -f .version;				\
	  echo 1 >.version;				\
	else						\
	  mv .version .old_version;			\
	  expr 0$$(cat .old_version) + 1 >.version;	\
	fi;						\
	$(MAKE) $(build)=init

# Generate System.map
quiet_cmd_sysmap = SYSMAP
      cmd_sysmap = $(CONFIG_SHELL) $(srctree)/scripts/mksysmap

# Link of vmlinux
# If CONFIG_KALLSYMS is set .version is already updated
# Generate System.map and verify that the content is consistent
# Use + in front of the vmlinux_version rule to silent warning with make -j2
# First command is ':' to allow us to use + in front of the rule
define rule_vmlinux__
	:
	$(if $(CONFIG_KALLSYMS),,+$(call cmd,vmlinux_version))

	$(call cmd,vmlinux__)
	$(Q)echo 'cmd_$@ := $(cmd_vmlinux__)' > $(@D)/.$(@F).cmd

	$(Q)$(if $($(quiet)cmd_sysmap),                                      \
	  echo '  $($(quiet)cmd_sysmap)  System.map' &&)                     \
	$(cmd_sysmap) $@ System.map;                                         \
	if [ $$? -ne 0 ]; then                                               \
		rm -f $@;                                                    \
		/bin/false;                                                  \
	fi;
	$(verify_kallsyms)
endef


ifdef CONFIG_KALLSYMS
# Generate section listing all symbols and add it into vmlinux $(kallsyms.o)
# It's a three stage process:
# o .tmp_vmlinux1 has all symbols and sections, but __kallsyms is
#   empty
#   Running kallsyms on that gives us .tmp_kallsyms1.o with
#   the right size - vmlinux version (uname -v) is updated during this step
# o .tmp_vmlinux2 now has a __kallsyms section of the right size,
#   but due to the added section, some addresses have shifted.
#   From here, we generate a correct .tmp_kallsyms2.o
# o The correct .tmp_kallsyms2.o is linked into the final vmlinux.
# o Verify that the System.map from vmlinux matches the map from
#   .tmp_vmlinux2, just in case we did not generate kallsyms correctly.
# o If CONFIG_KALLSYMS_EXTRA_PASS is set, do an extra pass using
#   .tmp_vmlinux3 and .tmp_kallsyms3.o.  This is only meant as a
#   temporary bypass to allow the kernel to be built while the
#   maintainers work out what went wrong with kallsyms.

ifdef CONFIG_KALLSYMS_EXTRA_PASS
last_kallsyms := 3
else
last_kallsyms := 2
endif

kallsyms.o := .tmp_kallsyms$(last_kallsyms).o

define verify_kallsyms
	$(Q)$(if $($(quiet)cmd_sysmap),                                      \
	  echo '  $($(quiet)cmd_sysmap)  .tmp_System.map' &&)                \
	  $(cmd_sysmap) .tmp_vmlinux$(last_kallsyms) .tmp_System.map
	$(Q)cmp -s System.map .tmp_System.map ||                             \
		(echo Inconsistent kallsyms data;                            \
		 echo Try setting CONFIG_KALLSYMS_EXTRA_PASS;                \
		 rm .tmp_kallsyms* ; /bin/false )
endef

# Update vmlinux version before link
# Use + in front of this rule to silent warning about make -j1
# First command is ':' to allow us to use + in front of this rule
cmd_ksym_ld = $(cmd_vmlinux__)
define rule_ksym_ld
	: 
	+$(call cmd,vmlinux_version)
	$(call cmd,vmlinux__)
	$(Q)echo 'cmd_$@ := $(cmd_vmlinux__)' > $(@D)/.$(@F).cmd
endef

# Generate .S file with all kernel symbols
quiet_cmd_kallsyms = KSYM    $@
      cmd_kallsyms = $(NM) -n $< | $(KALLSYMS) \
                     $(if $(CONFIG_KALLSYMS_ALL),--all-symbols) > $@

.tmp_kallsyms1.o .tmp_kallsyms2.o .tmp_kallsyms3.o: %.o: %.S scripts FORCE
	$(call if_changed_dep,as_o_S)

.tmp_kallsyms%.S: .tmp_vmlinux% $(KALLSYMS)
	$(call cmd,kallsyms)

# .tmp_vmlinux1 must be complete except kallsyms, so update vmlinux version
.tmp_vmlinux1: $(vmlinux-lds) $(vmlinux-all) FORCE
	$(call if_changed_rule,ksym_ld)

.tmp_vmlinux2: $(vmlinux-lds) $(vmlinux-all) .tmp_kallsyms1.o FORCE
	$(call if_changed,vmlinux__)

.tmp_vmlinux3: $(vmlinux-lds) $(vmlinux-all) .tmp_kallsyms2.o FORCE
	$(call if_changed,vmlinux__)

# Needs to visit scripts/ before $(KALLSYMS) can be used.
$(KALLSYMS): scripts ;

# Generate some data for debugging strange kallsyms problems
debug_kallsyms: .tmp_map$(last_kallsyms)

.tmp_map%: .tmp_vmlinux% FORCE
	($(OBJDUMP) -h $< | $(AWK) '/^ +[0-9]/{print $$4 " 0 " $$2}'; $(NM) $<) | sort > $@

.tmp_map3: .tmp_map2

.tmp_map2: .tmp_map1

endif # ifdef CONFIG_KALLSYMS

# Do modpost on a prelinked vmlinux. The finally linked vmlinux has
# relevant sections renamed as per the linker script.
quiet_cmd_vmlinux-modpost = LD      $@
      cmd_vmlinux-modpost = $(LD) $(LDFLAGS) -r -o $@                          \
	 $(vmlinux-init) --start-group $(vmlinux-main) --end-group             \
	 $(filter-out $(vmlinux-init) $(vmlinux-main) FORCE ,$^)
define rule_vmlinux-modpost
	:
	+$(call cmd,vmlinux-modpost)
	$(Q)$(MAKE) -f $(srctree)/scripts/Makefile.modpost $@
	$(Q)echo 'cmd_$@ := $(cmd_vmlinux-modpost)' > $(dot-target).cmd
endef

# vmlinux image - including updated kernel symbols
vmlinux: $(vmlinux-lds) $(vmlinux-init) $(vmlinux-main) vmlinux.o $(kallsyms.o) FORCE
ifdef CONFIG_HEADERS_CHECK
	$(Q)$(MAKE) -f $(srctree)/Makefile headers_check
endif
ifdef CONFIG_SAMPLES
	$(Q)$(MAKE) $(build)=samples
endif
ifdef CONFIG_BUILD_DOCSRC
	$(Q)$(MAKE) $(build)=Documentation
endif
	$(call vmlinux-modpost)
	$(call if_changed_rule,vmlinux__)
	$(Q)rm -f .old_version

# build vmlinux.o first to catch section mismatch errors early
ifdef CONFIG_KALLSYMS
.tmp_vmlinux1: vmlinux.o
endif

modpost-init := $(filter-out init/built-in.o, $(vmlinux-init))
vmlinux.o: $(modpost-init) $(vmlinux-main) FORCE
	$(call if_changed_rule,vmlinux-modpost)

# The actual objects are generated when descending, 
# make sure no implicit rule kicks in
$(sort $(vmlinux-init) $(vmlinux-main)) $(vmlinux-lds): $(vmlinux-dirs) ;

# Handle descending into subdirectories listed in $(vmlinux-dirs)
# Preset locale variables to speed up the build process. Limit locale
# tweaks to this spot to avoid wrong language settings when running
# make menuconfig etc.
# Error messages still appears in the original language

PHONY += $(vmlinux-dirs)
$(vmlinux-dirs): prepare scripts
	$(Q)$(MAKE) $(build)=$@
ifdef CONFIG_MODULES
	$(Q)$(MAKE) $(modbuiltin)=$@
endif

# Build the kernel release string
#
# The KERNELRELEASE value built here is stored in the file
# include/config/kernel.release, and is used when executing several
# make targets, such as "make install" or "make modules_install."
#
# The eventual kernel release string consists of the following fields,
# shown in a hierarchical format to show how smaller parts are concatenated
# to form the larger and final value, with values coming from places like
# the Makefile, kernel config options, make command line options and/or
# SCM tag information.
#
#	$(KERNELVERSION)
#	  $(VERSION)			eg, 2
#	  $(PATCHLEVEL)			eg, 6
#	  $(SUBLEVEL)			eg, 18
#	  $(EXTRAVERSION)		eg, -rc6
#	$(localver-full)
#	  $(localver)
#	    localversion*		(files without backups, containing '~')
#	    $(CONFIG_LOCALVERSION)	(from kernel config setting)
#	  $(localver-auto)		(only if CONFIG_LOCALVERSION_AUTO is set)
#	    ./scripts/setlocalversion	(SCM tag, if one exists)
#	    $(LOCALVERSION)		(from make command line if provided)
#
#  Note how the final $(localver-auto) string is included *only* if the
# kernel config option CONFIG_LOCALVERSION_AUTO is selected.  Also, at the
# moment, only git is supported but other SCMs can edit the script
# scripts/setlocalversion and add the appropriate checks as needed.

pattern = ".*/localversion[^~]*"
string  = $(shell cat /dev/null \
	   `find $(objtree) $(srctree) -maxdepth 1 -regex $(pattern) | sort -u`)

localver = $(subst $(space),, $(string) \
			      $(patsubst "%",%,$(CONFIG_LOCALVERSION)))

# If CONFIG_LOCALVERSION_AUTO is set scripts/setlocalversion is called
# and if the SCM is know a tag from the SCM is appended.
# The appended tag is determined by the SCM used.
#
# .scmversion is used when generating rpm packages so we do not loose
# the version information from the SCM when we do the build of the kernel
# from the copied source
ifdef CONFIG_LOCALVERSION_AUTO

ifeq ($(wildcard .scmversion),)
        _localver-auto = $(shell $(CONFIG_SHELL) \
                         $(srctree)/scripts/setlocalversion $(srctree))
else
        _localver-auto = $(shell cat .scmversion 2> /dev/null)
endif

	localver-auto  = $(LOCALVERSION)$(_localver-auto)
endif

localver-full = $(localver)$(localver-auto)

# Store (new) KERNELRELASE string in include/config/kernel.release
kernelrelease = $(KERNELVERSION)$(localver-full)
include/config/kernel.release: include/config/auto.conf FORCE
	$(Q)rm -f $@
	$(Q)echo $(kernelrelease) > $@


# Things we need to do before we recursively start building the kernel
# or the modules are listed in "prepare".
# A multi level approach is used. prepareN is processed before prepareN-1.
# archprepare is used in arch Makefiles and when processed asm symlink,
# version.h and scripts_basic is processed / created.

# Listed in dependency order
PHONY += prepare archprepare prepare0 prepare1 prepare2 prepare3

# prepare3 is used to check if we are building in a separate output directory,
# and if so do:
# 1) Check that make has not been executed in the kernel src $(srctree)
prepare3: include/config/kernel.release
ifneq ($(KBUILD_SRC),)
	@$(kecho) '  Using $(srctree) as source for kernel'
	$(Q)if [ -f $(srctree)/.config -o -d $(srctree)/include/config ]; then \
		echo "  $(srctree) is not clean, please run 'make mrproper'";\
		echo "  in the '$(srctree)' directory.";\
		/bin/false; \
	fi;
endif

# prepare2 creates a makefile if using a separate output directory
prepare2: prepare3 outputmakefile

prepare1: prepare2 include/linux/version.h include/generated/utsrelease.h \
                   include/config/auto.conf
	$(cmd_crmodverdir)

archprepare: prepare1 scripts_basic

prepare0: archprepare FORCE
	$(Q)$(MAKE) $(build)=.
	$(Q)$(MAKE) $(build)=. missing-syscalls

# All the preparing..
prepare: prepare0

# Generate some files
# ---------------------------------------------------------------------------

# KERNELRELEASE can change from a few different places, meaning version.h
# needs to be updated, so this check is forced on all builds

uts_len := 64
define filechk_utsrelease.h
	if [ `echo -n "$(KERNELRELEASE)" | wc -c ` -gt $(uts_len) ]; then \
	  echo '"$(KERNELRELEASE)" exceeds $(uts_len) characters' >&2;    \
	  exit 1;                                                         \
	fi;                                                               \
	(echo \#define UTS_RELEASE \"$(KERNELRELEASE)\";)
endef

define filechk_version.h
	(echo \#define LINUX_VERSION_CODE $(shell                             \
	expr $(VERSION) \* 65536 + $(PATCHLEVEL) \* 256 + $(SUBLEVEL));     \
	echo '#define KERNEL_VERSION(a,b,c) (((a) << 16) + ((b) << 8) + (c))';)
endef

include/linux/version.h: $(srctree)/Makefile FORCE
	$(call filechk,version.h)

include/generated/utsrelease.h: include/config/kernel.release FORCE
	$(call filechk,utsrelease.h)

PHONY += headerdep
headerdep:
	$(Q)find include/ -name '*.h' | xargs --max-args 1 scripts/headerdep.pl

# ---------------------------------------------------------------------------

PHONY += depend dep
depend dep:
	@echo '*** Warning: make $@ is unnecessary now.'

# ---------------------------------------------------------------------------
# Firmware install
INSTALL_FW_PATH=$(INSTALL_MOD_PATH)/lib/firmware
export INSTALL_FW_PATH

PHONY += firmware_install
firmware_install: FORCE
	@mkdir -p $(objtree)/firmware
	$(Q)$(MAKE) -f $(srctree)/scripts/Makefile.fwinst obj=firmware __fw_install

# ---------------------------------------------------------------------------
# Kernel headers

#Default location for installed headers
export INSTALL_HDR_PATH = $(objtree)/usr

hdr-inst := -rR -f $(srctree)/scripts/Makefile.headersinst obj

# If we do an all arch process set dst to asm-$(hdr-arch)
hdr-dst = $(if $(KBUILD_HEADERS), dst=include/asm-$(hdr-arch), dst=include/asm)

PHONY += __headers
__headers: include/linux/version.h scripts_basic FORCE
	$(Q)$(MAKE) $(build)=scripts scripts/unifdef

PHONY += headers_install_all
headers_install_all:
	$(Q)$(CONFIG_SHELL) $(srctree)/scripts/headers.sh install

PHONY += headers_install
headers_install: __headers
	$(if $(wildcard $(srctree)/arch/$(hdr-arch)/include/asm/Kbuild),, \
	$(error Headers not exportable for the $(SRCARCH) architecture))
	$(Q)$(MAKE) $(hdr-inst)=include
	$(Q)$(MAKE) $(hdr-inst)=arch/$(hdr-arch)/include/asm $(hdr-dst)

PHONY += headers_check_all
headers_check_all: headers_install_all
	$(Q)$(CONFIG_SHELL) $(srctree)/scripts/headers.sh check

PHONY += headers_check
headers_check: headers_install
	$(Q)$(MAKE) $(hdr-inst)=include HDRCHECK=1
	$(Q)$(MAKE) $(hdr-inst)=arch/$(hdr-arch)/include/asm $(hdr-dst) HDRCHECK=1

# ---------------------------------------------------------------------------
# Modules

ifdef CONFIG_MODULES

# By default, build modules as well

all: modules

#	Build modules
#
#	A module can be listed more than once in obj-m resulting in
#	duplicate lines in modules.order files.  Those are removed
#	using awk while concatenating to the final file.

PHONY += modules
modules: $(vmlinux-dirs) $(if $(KBUILD_BUILTIN),vmlinux)
	$(Q)$(AWK) '!x[$$0]++' $(vmlinux-dirs:%=$(objtree)/%/modules.order) > $(objtree)/modules.order
	$(Q)$(AWK) '!x[$$0]++' $(vmlinux-dirs:%=$(objtree)/%/modules.builtin) > $(objtree)/modules.builtin
	@$(kecho) '  Building modules, stage 2.';
	$(Q)$(MAKE) -f $(srctree)/scripts/Makefile.modpost
	$(Q)$(MAKE) -f $(srctree)/scripts/Makefile.fwinst obj=firmware __fw_modbuild


# Target to prepare building external modules
PHONY += modules_prepare
modules_prepare: prepare scripts

# Target to install modules
PHONY += modules_install
modules_install: _modinst_ _modinst_post

PHONY += _modinst_
_modinst_:
	@if [ -z "`$(DEPMOD) -V 2>/dev/null | grep module-init-tools`" ]; then \
		echo "Warning: you may need to install module-init-tools"; \
		echo "See http://www.codemonkey.org.uk/docs/post-halloween-2.6.txt";\
		sleep 1; \
	fi
	@rm -rf $(MODLIB)/kernel
	@rm -f $(MODLIB)/source
	@mkdir -p $(MODLIB)/kernel
	@ln -s $(srctree) $(MODLIB)/source
	@if [ ! $(objtree) -ef  $(MODLIB)/build ]; then \
		rm -f $(MODLIB)/build ; \
		ln -s $(objtree) $(MODLIB)/build ; \
	fi
	@cp -f $(objtree)/modules.order $(MODLIB)/
	@cp -f $(objtree)/modules.builtin $(MODLIB)/
	$(Q)$(MAKE) -f $(srctree)/scripts/Makefile.modinst

# This depmod is only for convenience to give the initial
# boot a modules.dep even before / is mounted read-write.  However the
# boot script depmod is the master version.
PHONY += _modinst_post
_modinst_post: _modinst_
	$(Q)$(MAKE) -f $(srctree)/scripts/Makefile.fwinst obj=firmware __fw_modinst
	$(call cmd,depmod)

else # CONFIG_MODULES

# Modules not configured
# ---------------------------------------------------------------------------

modules modules_install: FORCE
	@echo
	@echo "The present kernel configuration has modules disabled."
	@echo "Type 'make config' and enable loadable module support."
	@echo "Then build a kernel with module support enabled."
	@echo
	@exit 1

endif # CONFIG_MODULES

###
# Cleaning is done on three levels.
# make clean     Delete most generated files
#                Leave enough to build external modules
# make mrproper  Delete the current configuration, and all generated files
# make distclean Remove editor backup files, patch leftover files and the like

# Directories & files removed with 'make clean'
CLEAN_DIRS  += $(MODVERDIR)
CLEAN_FILES +=	vmlinux System.map \
                .tmp_kallsyms* .tmp_version .tmp_vmlinux* .tmp_System.map

# Directories & files removed with 'make mrproper'
MRPROPER_DIRS  += include/config usr/include include/generated
MRPROPER_FILES += .config .config.old .version .old_version             \
                  include/linux/version.h                               \
		  Module.symvers tags TAGS cscope*

# clean - Delete most, but leave enough to build external modules
#
clean: rm-dirs  := $(CLEAN_DIRS)
clean: rm-files := $(CLEAN_FILES)
clean-dirs      := $(addprefix _clean_,$(srctree) $(vmlinux-alldirs) Documentation)

PHONY += $(clean-dirs) clean archclean
$(clean-dirs):
	$(Q)$(MAKE) $(clean)=$(patsubst _clean_%,%,$@)

clean: archclean $(clean-dirs)
	$(call cmd,rmdirs)
	$(call cmd,rmfiles)
	@find . $(RCS_FIND_IGNORE) \
		\( -name '*.[oas]' -o -name '*.ko' -o -name '.*.cmd' \
		-o -name '.*.d' -o -name '.*.tmp' -o -name '*.mod.c' \
		-o -name '*.symtypes' -o -name 'modules.order' \
		-o -name modules.builtin -o -name '.tmp_*.o.*' \
		-o -name '*.gcno' \) -type f -print | xargs rm -f

# mrproper - Delete all generated files, including .config
#
mrproper: rm-dirs  := $(wildcard $(MRPROPER_DIRS))
mrproper: rm-files := $(wildcard $(MRPROPER_FILES))
mrproper-dirs      := $(addprefix _mrproper_,Documentation/DocBook scripts)

PHONY += $(mrproper-dirs) mrproper archmrproper
$(mrproper-dirs):
	$(Q)$(MAKE) $(clean)=$(patsubst _mrproper_%,%,$@)

mrproper: clean archmrproper $(mrproper-dirs)
	$(call cmd,rmdirs)
	$(call cmd,rmfiles)

# distclean
#
PHONY += distclean

distclean: mrproper
	@find $(srctree) $(RCS_FIND_IGNORE) \
		\( -name '*.orig' -o -name '*.rej' -o -name '*~' \
		-o -name '*.bak' -o -name '#*#' -o -name '.*.orig' \
		-o -name '.*.rej' -o -size 0 \
		-o -name '*%' -o -name '.*.cmd' -o -name 'core' \) \
		-type f -print | xargs rm -f


# Packaging of the kernel to various formats
# ---------------------------------------------------------------------------
# rpm target kept for backward compatibility
package-dir	:= $(srctree)/scripts/package

%pkg: include/config/kernel.release FORCE
	$(Q)$(MAKE) $(build)=$(package-dir) $@
rpm: include/config/kernel.release FORCE
	$(Q)$(MAKE) $(build)=$(package-dir) $@


# Brief documentation of the typical targets used
# ---------------------------------------------------------------------------

boards := $(wildcard $(srctree)/arch/$(SRCARCH)/configs/*_defconfig)
boards := $(notdir $(boards))
board-dirs := $(dir $(wildcard $(srctree)/arch/$(SRCARCH)/configs/*/*_defconfig))
board-dirs := $(sort $(notdir $(board-dirs:/=)))

help:
	@echo  'Cleaning targets:'
	@echo  '  clean		  - Remove most generated files but keep the config and'
	@echo  '                    enough build support to build external modules'
	@echo  '  mrproper	  - Remove all generated files + config + various backup files'
	@echo  '  distclean	  - mrproper + remove editor backup and patch files'
	@echo  ''
	@echo  'Configuration targets:'
	@$(MAKE) -f $(srctree)/scripts/kconfig/Makefile help
	@echo  ''
	@echo  'Other generic targets:'
	@echo  '  all		  - Build all targets marked with [*]'
	@echo  '* vmlinux	  - Build the bare kernel'
	@echo  '* modules	  - Build all modules'
	@echo  '  modules_install - Install all modules to INSTALL_MOD_PATH (default: /)'
	@echo  '  firmware_install- Install all firmware to INSTALL_FW_PATH'
	@echo  '                    (default: $$(INSTALL_MOD_PATH)/lib/firmware)'
	@echo  '  dir/            - Build all files in dir and below'
	@echo  '  dir/file.[ois]  - Build specified target only'
	@echo  '  dir/file.ko     - Build module including final link'
	@echo  '  modules_prepare - Set up for building external modules'
	@echo  '  tags/TAGS	  - Generate tags file for editors'
	@echo  '  cscope	  - Generate cscope index'
	@echo  '  kernelrelease	  - Output the release version string'
	@echo  '  kernelversion	  - Output the version stored in Makefile'
	@echo  '  headers_install - Install sanitised kernel headers to INSTALL_HDR_PATH'; \
	 echo  '                    (default: $(INSTALL_HDR_PATH))'; \
	 echo  ''
	@echo  'Static analysers'
	@echo  '  checkstack      - Generate a list of stack hogs'
	@echo  '  namespacecheck  - Name space analysis on compiled kernel'
	@echo  '  versioncheck    - Sanity check on version.h usage'
	@echo  '  includecheck    - Check for duplicate included header files'
	@echo  '  export_report   - List the usages of all exported symbols'
	@echo  '  headers_check   - Sanity check on exported headers'
	@echo  '  headerdep       - Detect inclusion cycles in headers'; \
	 echo  ''
	@echo  'Kernel packaging:'
	@$(MAKE) $(build)=$(package-dir) help
	@echo  ''
	@echo  'Documentation targets:'
	@$(MAKE) -f $(srctree)/Documentation/DocBook/Makefile dochelp
	@echo  ''
	@echo  'Architecture specific targets ($(SRCARCH)):'
	@$(if $(archhelp),$(archhelp),\
		echo '  No architecture specific help defined for $(SRCARCH)')
	@echo  ''
	@$(if $(boards), \
		$(foreach b, $(boards), \
		printf "  %-24s - Build for %s\\n" $(b) $(subst _defconfig,,$(b));) \
		echo '')
	@$(if $(board-dirs), \
		$(foreach b, $(board-dirs), \
		printf "  %-16s - Show %s-specific targets\\n" help-$(b) $(b);) \
		printf "  %-16s - Show all of the above\\n" help-boards; \
		echo '')

	@echo  '  make V=0|1 [targets] 0 => quiet build (default), 1 => verbose build'
	@echo  '  make V=2   [targets] 2 => give reason for rebuild of target'
	@echo  '  make O=dir [targets] Locate all output files in "dir", including .config'
	@echo  '  make C=1   [targets] Check all c source with $$CHECK (sparse by default)'
	@echo  '  make C=2   [targets] Force check of all c source with $$CHECK'
	@echo  ''
	@echo  'Execute "make" or "make all" to build all targets marked with [*] '
	@echo  'For further info see the ./README file'


help-board-dirs := $(addprefix help-,$(board-dirs))

help-boards: $(help-board-dirs)

boards-per-dir = $(notdir $(wildcard $(srctree)/arch/$(SRCARCH)/configs/$*/*_defconfig))

$(help-board-dirs): help-%:
	@echo  'Architecture specific targets ($(SRCARCH) $*):'
	@$(if $(boards-per-dir), \
		$(foreach b, $(boards-per-dir), \
		printf "  %-24s - Build for %s\\n" $*/$(b) $(subst _defconfig,,$(b));) \
		echo '')


# Documentation targets
# ---------------------------------------------------------------------------
%docs: scripts_basic FORCE
	$(Q)$(MAKE) $(build)=Documentation/DocBook $@

else # KBUILD_EXTMOD

###
# External module support.
# When building external modules the kernel used as basis is considered
# read-only, and no consistency checks are made and the make
# system is not used on the basis kernel. If updates are required
# in the basis kernel ordinary make commands (without M=...) must
# be used.
#
# The following are the only valid targets when building external
# modules.
# make M=dir clean     Delete all automatically generated files
# make M=dir modules   Make all modules in specified dir
# make M=dir	       Same as 'make M=dir modules'
# make M=dir modules_install
#                      Install the modules built in the module directory
#                      Assumes install directory is already created

# We are always building modules
KBUILD_MODULES := 1
PHONY += crmodverdir
crmodverdir:
	$(cmd_crmodverdir)

PHONY += $(objtree)/Module.symvers
$(objtree)/Module.symvers:
	@test -e $(objtree)/Module.symvers || ( \
	echo; \
	echo "  WARNING: Symbol version dump $(objtree)/Module.symvers"; \
	echo "           is missing; modules will have no dependencies and modversions."; \
	echo )

module-dirs := $(addprefix _module_,$(KBUILD_EXTMOD))
PHONY += $(module-dirs) modules
$(module-dirs): crmodverdir $(objtree)/Module.symvers
	$(Q)$(MAKE) $(build)=$(patsubst _module_%,%,$@)

modules: $(module-dirs)
	@$(kecho) '  Building modules, stage 2.';
	$(Q)$(MAKE) -f $(srctree)/scripts/Makefile.modpost

PHONY += modules_install
modules_install: _emodinst_ _emodinst_post

install-dir := $(if $(INSTALL_MOD_DIR),$(INSTALL_MOD_DIR),extra)
PHONY += _emodinst_
_emodinst_:
	$(Q)mkdir -p $(MODLIB)/$(install-dir)
	$(Q)$(MAKE) -f $(srctree)/scripts/Makefile.modinst

PHONY += _emodinst_post
_emodinst_post: _emodinst_
	$(call cmd,depmod)

clean-dirs := $(addprefix _clean_,$(KBUILD_EXTMOD))

PHONY += $(clean-dirs) clean
$(clean-dirs):
	$(Q)$(MAKE) $(clean)=$(patsubst _clean_%,%,$@)

clean:	rm-dirs := $(MODVERDIR)
clean: rm-files := $(KBUILD_EXTMOD)/Module.symvers \
                   $(KBUILD_EXTMOD)/modules.order \
                   $(KBUILD_EXTMOD)/modules.builtin
clean: $(clean-dirs)
	$(call cmd,rmdirs)
	$(call cmd,rmfiles)
	@find $(KBUILD_EXTMOD) $(RCS_FIND_IGNORE) \
		\( -name '*.[oas]' -o -name '*.ko' -o -name '.*.cmd' \
		-o -name '.*.d' -o -name '.*.tmp' -o -name '*.mod.c' \
		-o -name '*.gcno' \) -type f -print | xargs rm -f

help:
	@echo  '  Building external modules.'
	@echo  '  Syntax: make -C path/to/kernel/src M=$$PWD target'
	@echo  ''
	@echo  '  modules         - default target, build the module(s)'
	@echo  '  modules_install - install the module'
	@echo  '  clean           - remove generated files in module directory only'
	@echo  ''

# Dummies...
PHONY += prepare scripts
prepare: ;
scripts: ;
endif # KBUILD_EXTMOD

# Generate tags for editors
# ---------------------------------------------------------------------------
quiet_cmd_tags = GEN     $@
      cmd_tags = $(CONFIG_SHELL) $(srctree)/scripts/tags.sh $@

tags TAGS cscope: FORCE
	$(call cmd,tags)

# Scripts to check various things for consistency
# ---------------------------------------------------------------------------

includecheck:
	find * $(RCS_FIND_IGNORE) \
		-name '*.[hcS]' -type f -print | sort \
		| xargs $(PERL) -w $(srctree)/scripts/checkincludes.pl

versioncheck:
	find * $(RCS_FIND_IGNORE) \
		-name '*.[hcS]' -type f -print | sort \
		| xargs $(PERL) -w $(srctree)/scripts/checkversion.pl

namespacecheck:
	$(PERL) $(srctree)/scripts/namespace.pl

export_report:
	$(PERL) $(srctree)/scripts/export_report.pl

endif #ifeq ($(config-targets),1)
endif #ifeq ($(mixed-targets),1)

PHONY += checkstack kernelrelease kernelversion

# UML needs a little special treatment here.  It wants to use the host
# toolchain, so needs $(SUBARCH) passed to checkstack.pl.  Everyone
# else wants $(ARCH), including people doing cross-builds, which means
# that $(SUBARCH) doesn't work here.
ifeq ($(ARCH), um)
CHECKSTACK_ARCH := $(SUBARCH)
else
CHECKSTACK_ARCH := $(ARCH)
endif
checkstack:
	$(OBJDUMP) -d vmlinux $$(find . -name '*.ko') | \
	$(PERL) $(src)/scripts/checkstack.pl $(CHECKSTACK_ARCH)

kernelrelease:
	$(if $(wildcard include/config/kernel.release), $(Q)echo $(KERNELRELEASE), \
	$(error kernelrelease not valid - run 'make prepare' to update it))
kernelversion:
	@echo $(KERNELVERSION)

# Single targets
# ---------------------------------------------------------------------------
# Single targets are compatible with:
# - build with mixed source and output
# - build with separate output dir 'make O=...'
# - external modules
#
#  target-dir => where to store outputfile
#  build-dir  => directory in kernel source tree to use

ifeq ($(KBUILD_EXTMOD),)
        build-dir  = $(patsubst %/,%,$(dir $@))
        target-dir = $(dir $@)
else
        zap-slash=$(filter-out .,$(patsubst %/,%,$(dir $@)))
        build-dir  = $(KBUILD_EXTMOD)$(if $(zap-slash),/$(zap-slash))
        target-dir = $(if $(KBUILD_EXTMOD),$(dir $<),$(dir $@))
endif

%.s: %.c prepare scripts FORCE
	$(Q)$(MAKE) $(build)=$(build-dir) $(target-dir)$(notdir $@)
%.i: %.c prepare scripts FORCE
	$(Q)$(MAKE) $(build)=$(build-dir) $(target-dir)$(notdir $@)
%.o: %.c prepare scripts FORCE
	$(Q)$(MAKE) $(build)=$(build-dir) $(target-dir)$(notdir $@)
%.lst: %.c prepare scripts FORCE
	$(Q)$(MAKE) $(build)=$(build-dir) $(target-dir)$(notdir $@)
%.s: %.S prepare scripts FORCE
	$(Q)$(MAKE) $(build)=$(build-dir) $(target-dir)$(notdir $@)
%.o: %.S prepare scripts FORCE
	$(Q)$(MAKE) $(build)=$(build-dir) $(target-dir)$(notdir $@)
%.symtypes: %.c prepare scripts FORCE
	$(Q)$(MAKE) $(build)=$(build-dir) $(target-dir)$(notdir $@)

# Modules
/: prepare scripts FORCE
	$(cmd_crmodverdir)
	$(Q)$(MAKE) KBUILD_MODULES=$(if $(CONFIG_MODULES),1) \
	$(build)=$(build-dir)
%/: prepare scripts FORCE
	$(cmd_crmodverdir)
	$(Q)$(MAKE) KBUILD_MODULES=$(if $(CONFIG_MODULES),1) \
	$(build)=$(build-dir)
%.ko: prepare scripts FORCE
	$(cmd_crmodverdir)
	$(Q)$(MAKE) KBUILD_MODULES=$(if $(CONFIG_MODULES),1)   \
	$(build)=$(build-dir) $(@:.ko=.o)
	$(Q)$(MAKE) -f $(srctree)/scripts/Makefile.modpost

# FIXME Should go into a make.lib or something 
# ===========================================================================

quiet_cmd_rmdirs = $(if $(wildcard $(rm-dirs)),CLEAN   $(wildcard $(rm-dirs)))
      cmd_rmdirs = rm -rf $(rm-dirs)

quiet_cmd_rmfiles = $(if $(wildcard $(rm-files)),CLEAN   $(wildcard $(rm-files)))
      cmd_rmfiles = rm -f $(rm-files)

# Run depmod only if we have System.map and depmod is executable
quiet_cmd_depmod = DEPMOD  $(KERNELRELEASE)
      cmd_depmod = \
	if [ -r System.map -a -x $(DEPMOD) ]; then                              \
		$(DEPMOD) -ae -F System.map                                     \
		$(if $(strip $(INSTALL_MOD_PATH)), -b $(INSTALL_MOD_PATH) )     \
		$(KERNELRELEASE);                                               \
	fi

# Create temporary dir for module support files
# clean it up only when building all modules
cmd_crmodverdir = $(Q)mkdir -p $(MODVERDIR) \
                  $(if $(KBUILD_MODULES),; rm -f $(MODVERDIR)/*)

a_flags = -Wp,-MD,$(depfile) $(KBUILD_AFLAGS) $(AFLAGS_KERNEL) \
	  $(NOSTDINC_FLAGS) $(LINUXINCLUDE) $(KBUILD_CPPFLAGS) \
	  $(modkern_aflags) $(EXTRA_AFLAGS) $(AFLAGS_$(basetarget).o)

quiet_cmd_as_o_S = AS      $@
cmd_as_o_S       = $(CC) $(a_flags) -c -o $@ $<

# read all saved command lines

targets := $(wildcard $(sort $(targets)))
cmd_files := $(wildcard .*.cmd $(foreach f,$(targets),$(dir $(f)).$(notdir $(f)).cmd))

ifneq ($(cmd_files),)
  $(cmd_files): ;	# Do not try to update included dependency files
  include $(cmd_files)
endif

# Shorthand for $(Q)$(MAKE) -f scripts/Makefile.clean obj=dir
# Usage:
# $(Q)$(MAKE) $(clean)=dir
clean := -f $(if $(KBUILD_SRC),$(srctree)/)scripts/Makefile.clean obj

endif	# skip-makefile

PHONY += FORCE
FORCE:

# Declare the contents of the .PHONY variable as phony.  We keep that
# information in a variable so we can use it in if_changed and friends.
.PHONY: $(PHONY)<|MERGE_RESOLUTION|>--- conflicted
+++ resolved
@@ -1,13 +1,8 @@
 VERSION = 2
 PATCHLEVEL = 6
 SUBLEVEL = 34
-<<<<<<< HEAD
-EXTRAVERSION = -rc4
-NAME = Man-Eating Seals of Antiquity
-=======
 EXTRAVERSION =
 NAME = Sheep on Meth
->>>>>>> e40152ee
 
 # *DOCUMENTATION*
 # To see a list of typical targets execute "make help"
