--- conflicted
+++ resolved
@@ -23,11 +23,8 @@
 #include <linux/spinlock.h>
 #include <linux/topology.h>
 #include <linux/notifier.h>
-<<<<<<< HEAD
 #include <linux/property.h>
-=======
 #include <linux/list.h>
->>>>>>> c46ca3c8
 
 #include <asm/byteorder.h>
 #include <asm/errno.h>
@@ -1006,7 +1003,6 @@
 extern int of_resolve_phandles(struct device_node *tree);
 
 /**
-<<<<<<< HEAD
  * of_device_is_system_power_controller - Tells if system-power-controller is found for device_node
  * @np: Pointer to the given device_node
  *
@@ -1017,7 +1013,7 @@
 	return of_property_read_bool(np, "system-power-controller");
 }
 
-=======
+/**
  * Overlay support
  */
 
@@ -1047,5 +1043,4 @@
 
 #endif
 
->>>>>>> c46ca3c8
 #endif /* _LINUX_OF_H */