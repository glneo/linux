--- conflicted
+++ resolved
@@ -562,11 +562,7 @@
 struct rproc *rproc_vdev_to_rproc_safe(struct virtio_device *vdev);
 int rproc_get_alias_id(struct rproc *rproc);
 int rproc_pa_to_da(struct rproc *rproc, phys_addr_t pa, u64 *da);
-<<<<<<< HEAD
-void *rproc_da_to_va(struct rproc *rproc, u64 da, int len);
-=======
 void *rproc_da_to_va(struct rproc *rproc, u64 da, int len, u32 flags);
->>>>>>> 07efcb34
 
 static inline struct rproc_vdev *vdev_to_rvdev(struct virtio_device *vdev)
 {
